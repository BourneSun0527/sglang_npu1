--- conflicted
+++ resolved
@@ -289,62 +289,11 @@
 
         let config = RouterConfig::new(mode, policy);
 
-<<<<<<< HEAD
-    /* Commented out - no longer needed without compatibility layer
-    /// Convert to routing PolicyConfig for internal use
-    pub fn to_routing_policy_config(&self) -> ConfigResult<crate::router::PolicyConfig> {
-        match (&self.mode, &self.policy) {
-            (
-                RoutingMode::PrefillDecode {
-                    prefill_urls,
-                    decode_urls,
-                },
-                policy,
-            ) => {
-                // Map policy to PDSelectionPolicy
-                let selection_policy = match policy {
-                    PolicyConfig::Random => crate::pd_types::PDSelectionPolicy::Random,
-                    PolicyConfig::PowerOfTwo { .. } => {
-                        crate::pd_types::PDSelectionPolicy::PowerOfTwo
-                    }
-                    PolicyConfig::CacheAware { .. } => {
-                        return Err(ConfigError::IncompatibleConfig {
-                            reason: "CacheAware policy is not supported in PD disaggregated mode"
-                                .to_string(),
-                        });
-                    }
-                    PolicyConfig::Bucket {
-                        balance_abs_threshold,
-                        balance_rel_threshold,
-                        bukcet_adjust_interval_secs,
-                        ..
-                    } => crate::pd_types::PDSelectionPolicy::Bucket {
-                        balance_abs_threshold,: *balance_abs_threshold,
-                        balance_rel_threshold: *balance_rel_threshold,
-                        bukcet_adjust_interval_secs: *bukcet_adjust_interval_secs,
-                    }
-                    PolicyConfig::RoundRobin => {
-                        return Err(ConfigError::IncompatibleConfig {
-                            reason: "RoundRobin policy is not supported in PD disaggregated mode"
-                                .to_string(),
-                        });
-                    }
-                };
-
-                Ok(crate::router::PolicyConfig::PrefillDecodeConfig {
-                    selection_policy,
-                    prefill_urls: prefill_urls.clone(),
-                    decode_urls: decode_urls.clone(),
-                    timeout_secs: self.worker_startup_timeout_secs,
-                    interval_secs: self.worker_startup_check_interval_secs,
-                })
-=======
         match config.mode {
             RoutingMode::Regular { worker_urls } => {
                 assert_eq!(worker_urls.len(), 2);
                 assert_eq!(worker_urls[0], "http://worker1");
                 assert_eq!(worker_urls[1], "http://worker2");
->>>>>>> aa6e1a58
             }
             _ => panic!("Expected Regular mode"),
         }
@@ -737,14 +686,6 @@
                 assert_eq!(worker_urls[0], "http://работник1");
                 assert_eq!(worker_urls[1], "http://工作者2");
             }
-<<<<<<< HEAD
-            (RoutingMode::Regular { .. }, PolicyConfig::Bucket { .. }) => {
-                Err(ConfigError::IncompatibleConfig {
-                    reason: "Bucket policy is only supported in PD disaggregated mode"
-                        .to_string(),
-                })
-            }
-=======
             _ => panic!("Expected Regular mode"),
         }
 
@@ -884,179 +825,13 @@
                 decode_selector: selectors,
                 bootstrap_port_annotation: "mycompany.io/bootstrap".to_string(),
             }),
-            metrics: Some(MetricsConfig {
-                port: 9999,
-                host: "::".to_string(), // IPv6 any
-            }),
-            log_dir: Some("/opt/logs/sglang".to_string()),
-            log_level: Some("trace".to_string()),
-        };
-
-        assert!(config.has_service_discovery());
-        assert!(config.has_metrics());
-        assert_eq!(config.mode_type(), "regular");
-
-        // Test round-trip serialization
-        let json = serde_json::to_string_pretty(&config).unwrap();
-        let deserialized: RouterConfig = serde_json::from_str(&json).unwrap();
-
-        assert_eq!(deserialized.host, "::1");
-        assert_eq!(deserialized.port, 8888);
-        assert_eq!(
-            deserialized.discovery.unwrap().namespace,
-            Some("production".to_string())
-        );
-    }
-
-    // ============= Policy Fallback Tests =============
-
-    #[test]
-    fn test_pd_policy_fallback_both_specified() {
-        // When both prefill and decode policies are specified, they should be used
-        let pd = RoutingMode::PrefillDecode {
-            prefill_urls: vec![("http://prefill1".to_string(), None)],
-            decode_urls: vec!["http://decode1".to_string()],
-            prefill_policy: Some(PolicyConfig::CacheAware {
-                cache_threshold: 0.5,
-                balance_abs_threshold: 32,
-                balance_rel_threshold: 1.1,
-                eviction_interval_secs: 60,
-                max_tree_size: 1000,
-            }),
-            decode_policy: Some(PolicyConfig::PowerOfTwo {
-                load_check_interval_secs: 60,
-            }),
-        };
-
-        let main_policy = PolicyConfig::Random;
-
-        // Both specific policies should be used
-        match pd.get_prefill_policy(&main_policy) {
-            PolicyConfig::CacheAware { .. } => {} // Success
-            _ => panic!("Expected CacheAware for prefill"),
-        }
-
-        match pd.get_decode_policy(&main_policy) {
-            PolicyConfig::PowerOfTwo { .. } => {} // Success
-            _ => panic!("Expected PowerOfTwo for decode"),
-        }
-    }
-
-    #[test]
-    fn test_pd_policy_fallback_only_prefill() {
-        // When only prefill policy is specified, decode should use main policy
-        let pd = RoutingMode::PrefillDecode {
-            prefill_urls: vec![("http://prefill1".to_string(), None)],
-            decode_urls: vec!["http://decode1".to_string()],
-            prefill_policy: Some(PolicyConfig::CacheAware {
-                cache_threshold: 0.5,
-                balance_abs_threshold: 32,
-                balance_rel_threshold: 1.1,
-                eviction_interval_secs: 60,
-                max_tree_size: 1000,
-            }),
-            decode_policy: None,
-        };
-
-        let main_policy = PolicyConfig::RoundRobin;
-
-        // Prefill should use specific policy
-        match pd.get_prefill_policy(&main_policy) {
-            PolicyConfig::CacheAware { .. } => {} // Success
-            _ => panic!("Expected CacheAware for prefill"),
-        }
-
-        // Decode should fall back to main policy
-        match pd.get_decode_policy(&main_policy) {
-            PolicyConfig::RoundRobin => {} // Success
-            _ => panic!("Expected RoundRobin for decode"),
-        }
-    }
-
-    #[test]
-    fn test_pd_policy_fallback_only_decode() {
-        // When only decode policy is specified, prefill should use main policy
-        let pd = RoutingMode::PrefillDecode {
-            prefill_urls: vec![("http://prefill1".to_string(), None)],
-            decode_urls: vec!["http://decode1".to_string()],
-            prefill_policy: None,
-            decode_policy: Some(PolicyConfig::PowerOfTwo {
-                load_check_interval_secs: 60,
-            }),
-        };
-
-        let main_policy = PolicyConfig::Random;
-
-        // Prefill should fall back to main policy
-        match pd.get_prefill_policy(&main_policy) {
-            PolicyConfig::Random => {} // Success
-            _ => panic!("Expected Random for prefill"),
-        }
-
-        // Decode should use specific policy
-        match pd.get_decode_policy(&main_policy) {
-            PolicyConfig::PowerOfTwo { .. } => {} // Success
-            _ => panic!("Expected PowerOfTwo for decode"),
-        }
-    }
-
-    #[test]
-    fn test_pd_policy_fallback_none_specified() {
-        // When no specific policies are specified, both should use main policy
-        let pd = RoutingMode::PrefillDecode {
-            prefill_urls: vec![("http://prefill1".to_string(), None)],
-            decode_urls: vec!["http://decode1".to_string()],
-            prefill_policy: None,
-            decode_policy: None,
-        };
-
-        let main_policy = PolicyConfig::CacheAware {
-            cache_threshold: 0.7,
-            balance_abs_threshold: 20,
-            balance_rel_threshold: 1.5,
-            eviction_interval_secs: 300,
-            max_tree_size: 2000,
-        };
-
-        // Both should fall back to main policy
-        match pd.get_prefill_policy(&main_policy) {
-            PolicyConfig::CacheAware {
-                cache_threshold, ..
-            } => {
-                assert!((cache_threshold - 0.7).abs() < 0.0001);
+            (RoutingMode::Regular { .. }, PolicyConfig::PowerOfTwo { .. }) => {
+                Err(ConfigError::IncompatibleConfig {
+                    reason: "PowerOfTwo policy is only supported in PD disaggregated mode"
+                        .to_string(),
+                })
             }
-            _ => panic!("Expected CacheAware for prefill"),
-        }
-
-        match pd.get_decode_policy(&main_policy) {
-            PolicyConfig::CacheAware {
-                cache_threshold, ..
-            } => {
-                assert!((cache_threshold - 0.7).abs() < 0.0001);
-            }
-            _ => panic!("Expected CacheAware for decode"),
-        }
-    }
-
-    #[test]
-    fn test_regular_mode_policy_fallback() {
-        // For regular mode, the helper methods should just return the main policy
-        let regular = RoutingMode::Regular {
-            worker_urls: vec!["http://worker1".to_string()],
-        };
-
-        let main_policy = PolicyConfig::RoundRobin;
-
-        // Both methods should return main policy for regular mode
-        match regular.get_prefill_policy(&main_policy) {
-            PolicyConfig::RoundRobin => {} // Success
-            _ => panic!("Expected RoundRobin for regular mode"),
-        }
-
-        match regular.get_decode_policy(&main_policy) {
-            PolicyConfig::RoundRobin => {} // Success
-            _ => panic!("Expected RoundRobin for regular mode"),
->>>>>>> aa6e1a58
-        }
-    }
+        }
+    }
+    */
 }