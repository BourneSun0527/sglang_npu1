// PD (Prefill-Decode) Router Implementation
// This module handles routing for disaggregated prefill-decode systems

use super::pd_types::{api_path, Bootstrap, ChatReqInput, GenerateReqInput, PDRouterError};
use super::request_adapter::ToPdRequest;
use crate::core::{HealthChecker, Worker, WorkerFactory, WorkerLoadGuard};
use crate::metrics::RouterMetrics;
use crate::openai_api_types::{ChatCompletionRequest, CompletionRequest, GenerateRequest};
use crate::policies::LoadBalancingPolicy;
use crate::tree::Tree;
use actix_web::http::header::{HeaderValue, CONTENT_TYPE};
use actix_web::{HttpRequest, HttpResponse};
use futures_util::{StreamExt, TryStreamExt};
use serde_json::Value;
use std::collections::HashMap;
use std::sync::{Arc, Mutex, RwLock};
use std::time::{Duration, Instant};
use tracing::{debug, error, info, warn};
use uuid::Uuid;

#[derive(Debug)]
pub struct PDRouter {
    pub prefill_workers: Arc<RwLock<Vec<Box<dyn Worker>>>>,
    pub decode_workers: Arc<RwLock<Vec<Box<dyn Worker>>>>,
    pub prefill_policy: Arc<dyn LoadBalancingPolicy>,
    pub decode_policy: Arc<dyn LoadBalancingPolicy>,
    pub prefill_tree: Option<Arc<Mutex<Tree>>>,
    pub decode_tree: Option<Arc<Mutex<Tree>>>,
    pub timeout_secs: u64,
    pub interval_secs: u64,
    pub worker_loads: Arc<tokio::sync::watch::Receiver<HashMap<String, isize>>>,
    pub load_monitor_handle: Option<Arc<tokio::task::JoinHandle<()>>>,
    pub http_client: reqwest::Client,
    _prefill_health_checker: Option<HealthChecker>,
    _decode_health_checker: Option<HealthChecker>,
}


impl PDRouter {
    // Dynamic worker management methods for service discovery
    pub async fn add_prefill_server(
        &self,
        url: String,
        bootstrap_port: Option<u16>,
    ) -> Result<String, PDRouterError> {
        // Wait for the new server to be healthy
        crate::routers::router::Router::wait_for_healthy_workers(
            &[url.clone()],
            self.timeout_secs,
            self.interval_secs,
        )
        .map_err(|_| PDRouterError::HealthCheckFailed { url: url.clone() })?;

        // Create Worker for the new prefill server
        let worker = WorkerFactory::create_prefill(url.clone(), bootstrap_port);

        // Add to prefill workers list
        let mut workers = self
            .prefill_workers
            .write()
            .map_err(|_| PDRouterError::LockError {
                operation: "prefill_workers write".to_string(),
            })?;

        // Check if already exists
        if workers.iter().any(|w| w.url() == &url) {
            return Err(PDRouterError::WorkerAlreadyExists { url: url.clone() });
        }

        workers.push(worker);

        // Add to cache tree if using cache-aware policy for prefill
        if let Some(ref tree) = self.prefill_tree {
            tree.lock().unwrap().insert("", &url);
        }

        // Add to pwu if using bucket policy
        if self.policy.name() == "bucket" {
            if let Some(bucket_policy) = self.policy
                .as_any()
                .downcast_ref::<crate::policies::BucketPolicy>() {
                    bucket_policy.add_prefill_url(url.clone());
                }
        }

        info!("Added prefill server: {}", url);
        Ok(format!("Successfully added prefill server: {}", url))
    }

    pub async fn add_decode_server(&self, url: String) -> Result<String, PDRouterError> {
        // Wait for the new server to be healthy
        crate::routers::router::Router::wait_for_healthy_workers(
            &[url.clone()],
            self.timeout_secs,
            self.interval_secs,
        )
        .map_err(|_| PDRouterError::HealthCheckFailed { url: url.clone() })?;

        // Create Worker for the new decode server
        let worker = WorkerFactory::create_decode(url.clone());

        // Add to decode workers list
        let mut workers = self
            .decode_workers
            .write()
            .map_err(|_| PDRouterError::LockError {
                operation: "decode_workers write".to_string(),
            })?;

        // Check if already exists
        if workers.iter().any(|w| w.url() == &url) {
            return Err(PDRouterError::WorkerAlreadyExists { url: url.clone() });
        }

        workers.push(worker);

        // Add to cache tree if using cache-aware policy for decode
        if let Some(ref tree) = self.decode_tree {
            tree.lock().unwrap().insert("", &url);
        }

        info!("Added decode server: {}", url);
        Ok(format!("Successfully added decode server: {}", url))
    }

    pub async fn remove_prefill_server(&self, url: &str) -> Result<String, PDRouterError> {
        let mut workers = self
            .prefill_workers
            .write()
            .map_err(|_| PDRouterError::LockError {
                operation: "prefill_workers write".to_string(),
            })?;

        // Find and remove the server
        let initial_len = workers.len();
        workers.retain(|w| w.url() != url);

        if workers.len() == initial_len {
            return Err(PDRouterError::WorkerNotFound {
                url: url.to_string(),
            });
        }

        // Remove from cache tree if using cache-aware policy
        if let Some(ref tree) = self.prefill_tree {
            tree.lock().unwrap().remove_tenant(url);
        }

        // bucket policy
        if self.policy.name() == "bucket" {
            if let Some(bucket_policy) = self.policy
                .as_any()
                .downcast_ref::<crate::policies::BucketPolicy>() {
                    bucket_policy.remove_prefill_url(url);
                }
        }

        info!("Removed prefill server: {}", url);
        Ok(format!("Successfully removed prefill server: {}", url))
    }

    pub async fn remove_decode_server(&self, url: &str) -> Result<String, PDRouterError> {
        let mut workers = self
            .decode_workers
            .write()
            .map_err(|_| PDRouterError::LockError {
                operation: "decode_workers write".to_string(),
            })?;

        // Find and remove the server
        let initial_len = workers.len();
        workers.retain(|w| w.url() != url);

        if workers.len() == initial_len {
            return Err(PDRouterError::WorkerNotFound {
                url: url.to_string(),
            });
        }

        // Remove from the cache tree if using cache-aware policy for decode
        if let Some(ref tree) = self.decode_tree {
            tree.lock().unwrap().remove_tenant(url);
        }

        info!("Removed decode server: {}", url);
        Ok(format!("Successfully removed decode server: {}", url))
    }

    pub fn new(
        prefill_urls: Vec<(String, Option<u16>)>,
        decode_urls: Vec<String>,
        prefill_policy: Arc<dyn LoadBalancingPolicy>,
        decode_policy: Arc<dyn LoadBalancingPolicy>,
        timeout_secs: u64,
        interval_secs: u64,
    ) -> Result<Self, String> {
        // Convert URLs to Worker trait objects
        let prefill_workers: Vec<Box<dyn Worker>> = prefill_urls
            .into_iter()
            .map(|(url, port)| WorkerFactory::create_prefill(url, port))
            .collect();

        let decode_workers: Vec<Box<dyn Worker>> = decode_urls
            .into_iter()
            .map(WorkerFactory::create_decode)
            .collect();

        // Wait for PD workers to be healthy (skip if empty - for service discovery mode)
        let all_urls: Vec<String> = prefill_workers
            .iter()
            .chain(decode_workers.iter())
            .map(|worker| worker.url().to_string())
            .collect();
        if !all_urls.is_empty() {
            // crate::routers::router::Router::wait_for_healthy_workers(
            //     &all_urls,
            //     timeout_secs,
            //     interval_secs,
            // )?;
        }

        // Initialize cache-aware components if needed for prefill policy
        let prefill_tree = if prefill_policy.name() == "cache_aware" {
            // Initialize the policy's internal tree with prefill workers
            if let Some(cache_policy) = prefill_policy
                .as_any()
                .downcast_ref::<crate::policies::CacheAwarePolicy>()
            {
                cache_policy.init_workers(&prefill_workers);
            }

            let tree = Arc::new(Mutex::new(Tree::new()));
            // Initialize tree with prefill workers
            for worker in &prefill_workers {
                tree.lock().unwrap().insert("", worker.url());
            }
            Some(tree)
        } else {
            None
        };

<<<<<<< HEAD
        if policy.name() == "bucket" {
            if let Some(bucket_policy) = policy
                .as_any()
                .downcast_ref::<crate::policies::BucketPolicy>()
            {
                bucket_policy.init_prefill_worker_urls(&prefill_workers);
            }
        }
=======
        // Initialize cache-aware components if needed for decode policy
        let decode_tree = if decode_policy.name() == "cache_aware" {
            // Initialize the policy's internal tree with decode workers
            if let Some(cache_policy) = decode_policy
                .as_any()
                .downcast_ref::<crate::policies::CacheAwarePolicy>()
            {
                cache_policy.init_workers(&decode_workers);
            }

            let tree = Arc::new(Mutex::new(Tree::new()));
            // Initialize tree with decode workers
            for worker in &decode_workers {
                tree.lock().unwrap().insert("", worker.url());
            }
            Some(tree)
        } else {
            None
        };
>>>>>>> aa6e1a58

        // Set up background load monitoring for power-of-two selection
        let (tx, rx) = tokio::sync::watch::channel(HashMap::new());
        let worker_loads = Arc::new(rx);

        // Create a shared HTTP client for all operations
        let http_client = reqwest::Client::builder()
            .timeout(Duration::from_secs(timeout_secs))
            .build()
            .map_err(|e| format!("Failed to create HTTP client: {}", e))?;

<<<<<<< HEAD
        let load_monitor_handle = if policy.name() == "power_of_two" {
            let monitor_urls = all_urls.clone();
            let monitor_interval = interval_secs;
            let monitor_client = http_client.clone();
            let policy_clone = Arc::clone(&policy);

            Some(Arc::new(tokio::spawn(async move {
                Self::monitor_worker_loads_with_client(
                    monitor_urls,
                    tx,
                    monitor_interval,
                    monitor_client,
                    policy_clone,
                )
                .await;
            })))
        } else {
            None
        };
        
=======
        let load_monitor_handle =
            if prefill_policy.name() == "power_of_two" || decode_policy.name() == "power_of_two" {
                let monitor_urls = all_urls.clone();
                let monitor_interval = interval_secs;
                let monitor_client = http_client.clone();
                let prefill_policy_clone = Arc::clone(&prefill_policy);
                let decode_policy_clone = Arc::clone(&decode_policy);

                Some(Arc::new(tokio::spawn(async move {
                    Self::monitor_worker_loads_with_client(
                        monitor_urls,
                        tx,
                        monitor_interval,
                        monitor_client,
                        prefill_policy_clone,
                        decode_policy_clone,
                    )
                    .await;
                })))
            } else {
                None
            };

>>>>>>> aa6e1a58
        let prefill_workers = Arc::new(RwLock::new(prefill_workers));
        let decode_workers = Arc::new(RwLock::new(decode_workers));

        // Start health checkers for both worker pools
        let prefill_health_checker =
            crate::core::start_health_checker(Arc::clone(&prefill_workers), interval_secs);
        let decode_health_checker =
            crate::core::start_health_checker(Arc::clone(&decode_workers), interval_secs);

        Ok(PDRouter {
            prefill_workers,
            decode_workers,
            prefill_policy,
            decode_policy,
            prefill_tree,
            decode_tree,
            timeout_secs,
            interval_secs,
            worker_loads,
            load_monitor_handle,
            http_client,
            _prefill_health_checker: Some(prefill_health_checker),
            _decode_health_checker: Some(decode_health_checker),
        })
    }

    // Route a typed generate request
    pub async fn route_generate(
        &self,
        client: &reqwest::Client,
        req: &HttpRequest,
        mut typed_req: GenerateReqInput,
        route: &str,
    ) -> HttpResponse {
        let start = Instant::now();
        let _request_id = Uuid::new_v4();

        // Get stream flag and return_logprob flag before moving the request
        let is_stream = typed_req.stream;
        let return_logprob = typed_req
            .other
            .get("return_logprob")
            .and_then(|v| v.as_bool())
            .unwrap_or(false);

        // Extract text for cache-aware routing from the typed request
        let request_text = typed_req.text.as_ref().and_then(|t| match t {
            super::pd_types::InputText::Single(s) => Some(s.as_str()),
            super::pd_types::InputText::Batch(v) => v.first().map(|s| s.as_str()),
        });

        // Select servers
        let (prefill, decode) = match self.select_pd_pair(client, request_text).await {
            Ok(pair) => pair,
            Err(e) => {
                error!("Failed to select PD pair: {}", e);
                RouterMetrics::record_pd_error("server_selection");
                return HttpResponse::ServiceUnavailable()
                    .body(format!("No available servers: {}", e));
            }
        };

        // Log routing decision
        info!(
            "PD routing: {} -> prefill={}, decode={}",
            route,
            prefill.url(),
            decode.url()
        );

        // Add bootstrap info using the trait method
        if let Err(e) = typed_req.add_bootstrap_info(prefill.as_ref()) {
            error!("Failed to add bootstrap info: {}", e);
            RouterMetrics::record_pd_error("bootstrap_injection");
            return HttpResponse::InternalServerError()
                .body(format!("Bootstrap injection failed: {}", e));
        }

        // Convert to JSON after bootstrap injection
        let json_with_bootstrap = match serde_json::to_value(&typed_req) {
            Ok(json) => json,
            Err(e) => {
                error!("Failed to serialize request: {}", e);
                return HttpResponse::InternalServerError().body("Failed to serialize request");
            }
        };

        // Execute dual dispatch
        self.execute_dual_dispatch(
            client,
            req,
            json_with_bootstrap,
            route,
            prefill.as_ref(),
            decode.as_ref(),
            is_stream,
            return_logprob,
            start,
        )
        .await
    }

    // Route a typed chat request
    pub async fn route_chat(
        &self,
        client: &reqwest::Client,
        req: &HttpRequest,
        mut typed_req: ChatReqInput,
        route: &str,
    ) -> HttpResponse {
        let start = Instant::now();

        // Get stream flag and return_logprob flag before moving the request
        let is_stream = typed_req.stream;
        let return_logprob = typed_req
            .other
            .get("return_logprob")
            .and_then(|v| v.as_bool())
            .unwrap_or(false);

        // Extract text for cache-aware routing from chat messages
        let request_text = typed_req
            .other
            .get("messages")
            .and_then(|messages| messages.as_array())
            .and_then(|arr| arr.first())
            .and_then(|msg| msg.get("content"))
            .and_then(|content| content.as_str());

        // Select servers
        let (prefill, decode) = match self.select_pd_pair(client, request_text).await {
            Ok(pair) => pair,
            Err(e) => {
                error!("Failed to select PD pair: {}", e);
                RouterMetrics::record_pd_error("server_selection");
                return HttpResponse::ServiceUnavailable()
                    .body(format!("No available servers: {}", e));
            }
        };

        // Log routing decision
        info!(
            "PD routing: {} -> prefill={}, decode={}",
            route,
            prefill.url(),
            decode.url()
        );

        // Add bootstrap info using the trait method
        if let Err(e) = typed_req.add_bootstrap_info(prefill.as_ref()) {
            error!("Failed to add bootstrap info: {}", e);
            RouterMetrics::record_pd_error("bootstrap_injection");
            return HttpResponse::InternalServerError()
                .body(format!("Bootstrap injection failed: {}", e));
        }

        // Convert to JSON after bootstrap injection
        let json_with_bootstrap = match serde_json::to_value(&typed_req) {
            Ok(json) => json,
            Err(e) => {
                error!("Failed to serialize request: {}", e);
                return HttpResponse::InternalServerError().body("Failed to serialize request");
            }
        };

        // Execute dual dispatch
        self.execute_dual_dispatch(
            client,
            req,
            json_with_bootstrap,
            route,
            prefill.as_ref(),
            decode.as_ref(),
            is_stream,
            return_logprob,
            start,
        )
        .await
    }

    // Route a completion request while preserving OpenAI format
    pub async fn route_completion(
        &self,
        client: &reqwest::Client,
        req: &HttpRequest,
        mut typed_req: CompletionRequest,
        route: &str,
    ) -> HttpResponse {
        let start = Instant::now();

        // Get stream flag and return_logprob flag before moving the request
        let is_stream = typed_req.stream;
        let return_logprob = typed_req.logprobs.is_some();

        // Extract text for cache-aware routing from the typed request
        let request_text = match &typed_req.prompt {
            crate::openai_api_types::StringOrArray::String(s) => Some(s.as_str()),
            crate::openai_api_types::StringOrArray::Array(arr) => arr.first().map(|s| s.as_str()),
        };

        // Select servers
        let (prefill, decode) = match self.select_pd_pair(client, request_text).await {
            Ok(pair) => pair,
            Err(e) => {
                error!("Failed to select PD pair: {}", e);
                RouterMetrics::record_pd_error("server_selection");
                return HttpResponse::ServiceUnavailable()
                    .body(format!("No available servers: {}", e));
            }
        };

        // Log routing decision
        info!(
            "PD routing: {} -> prefill={}, decode={}",
            route,
            prefill.url(),
            decode.url()
        );

        // Add bootstrap info using the trait method
        if let Err(e) = typed_req.add_bootstrap_info(prefill.as_ref()) {
            error!("Failed to add bootstrap info: {}", e);
            RouterMetrics::record_pd_error("bootstrap_injection");
            return HttpResponse::InternalServerError()
                .body(format!("Bootstrap injection failed: {}", e));
        }

        // Convert to JSON after bootstrap injection
        let json_with_bootstrap = match serde_json::to_value(&typed_req) {
            Ok(json) => json,
            Err(e) => {
                error!("Failed to serialize request: {}", e);
                return HttpResponse::InternalServerError().body("Failed to serialize request");
            }
        };

        // Execute dual dispatch
        self.execute_dual_dispatch(
            client,
            req,
            json_with_bootstrap,
            route,
            prefill.as_ref(),
            decode.as_ref(),
            is_stream,
            return_logprob,
            start,
        )
        .await
    }

    // Execute the dual dispatch to prefill and decode servers
    #[allow(clippy::too_many_arguments)]
    async fn execute_dual_dispatch(
        &self,
        client: &reqwest::Client,
        req: &HttpRequest,
        json_request: serde_json::Value,
        route: &str,
        prefill: &dyn Worker,
        decode: &dyn Worker,
        is_stream: bool,
        return_logprob: bool,
        start_time: Instant,
    ) -> HttpResponse {
        // Update load tracking for both workers
        let _guard = WorkerLoadGuard::new_multi(vec![prefill, decode]);

        // Build requests using .json() method
        let mut prefill_request = client
            .post(api_path(prefill.url(), route))
            .json(&json_request);

        let mut decode_request = client
            .post(api_path(decode.url(), route))
            .json(&json_request);

        // Copy headers from original request
        for (name, value) in crate::routers::router::copy_request_headers(req) {
            if name.to_lowercase() != "content-type" && name.to_lowercase() != "content-length" {
                prefill_request = prefill_request.header(&name, &value);
                decode_request = decode_request.header(&name, &value);
            }
        }

        // Send both requests concurrently
        let (prefill_result, decode_result) =
            tokio::join!(prefill_request.send(), decode_request.send());

        // Update metrics
        let duration = start_time.elapsed();
        RouterMetrics::record_pd_request_duration(route, duration);
        RouterMetrics::record_pd_request(route);
        RouterMetrics::record_pd_prefill_request(prefill.url());
        RouterMetrics::record_pd_decode_request(decode.url());

        // Process decode response
        match decode_result {
            Ok(res) => {
                let status = actix_web::http::StatusCode::from_u16(res.status().as_u16())
                    .unwrap_or(actix_web::http::StatusCode::INTERNAL_SERVER_ERROR);

                if !status.is_success() {
                    RouterMetrics::record_pd_decode_error(decode.url());
                    error!(
                        "Decode server {} returned error status: {}",
                        decode.url(),
                        status
                    );

                    // Return the error response from decode server
                    match res.bytes().await {
                        Ok(error_body) => {
                            return HttpResponse::build(status).body(error_body.to_vec());
                        }
                        Err(e) => {
                            return HttpResponse::build(status)
                                .body(format!("Decode server error: {}", e));
                        }
                    }
                }

                // Log prefill errors for debugging
                if let Err(e) = &prefill_result {
                    error!(
                        "Prefill server {} failed (non-critical): {}",
                        prefill.url(),
                        e
                    );
                    RouterMetrics::record_pd_prefill_error(prefill.url());
                }

                if is_stream {
                    // Streaming response
                    if return_logprob {
                        // Get prefill logprobs for merging
                        let prefill_logprobs =
                            match prefill_result {
                                Ok(prefill_res) => match prefill_res.bytes().await {
                                    Ok(body) => serde_json::from_slice::<Value>(&body)
                                        .ok()
                                        .and_then(|json| {
                                            json.pointer("/meta_info/input_token_logprobs").cloned()
                                        }),
                                    Err(_) => None,
                                },
                                Err(_) => None,
                            };

                        // Stream with logprob merging
                        HttpResponse::build(status)
                            .insert_header((
                                CONTENT_TYPE,
                                HeaderValue::from_static("text/event-stream"),
                            ))
                            .streaming(res.bytes_stream().map(move |chunk_result| {
                                match chunk_result {
                                    Ok(chunk) => {
                                        // Try to merge logprobs
                                        if let Ok(merged) = Self::merge_streaming_logprobs(
                                            prefill_logprobs.clone(),
                                            &chunk,
                                        ) {
                                            Ok(merged)
                                        } else {
                                            Ok(chunk)
                                        }
                                    }
                                    Err(e) => Err(actix_web::error::ErrorInternalServerError(
                                        format!("Stream error: {}", e),
                                    )),
                                }
                            }))
                    } else {
                        // No logprob merging needed
                        HttpResponse::build(status)
                            .insert_header((
                                CONTENT_TYPE,
                                HeaderValue::from_static("text/event-stream"),
                            ))
                            .streaming({
                                let decode_url = decode.url().to_string();
                                res.bytes_stream().map_err(move |e| {
                                    error!("Stream error from decode server {}: {}", decode_url, e);
                                    RouterMetrics::record_pd_stream_error(&decode_url);
                                    actix_web::error::ErrorInternalServerError(format!(
                                        "Stream error: {}",
                                        e
                                    ))
                                })
                            })
                    }
                } else {
                    // Non-streaming response
                    match res.bytes().await {
                        Ok(decode_body) => {
                            if return_logprob {
                                self.merge_logprobs(prefill_result, decode_body, status)
                                    .await
                            } else {
                                HttpResponse::build(status).body(decode_body.to_vec())
                            }
                        }
                        Err(e) => {
                            error!("Failed to read decode response: {}", e);
                            HttpResponse::InternalServerError().body("Failed to read response")
                        }
                    }
                }
            }
            Err(e) => {
                error!("Decode request failed: {}", e);
                RouterMetrics::record_pd_decode_error(decode.url());
                HttpResponse::BadGateway().body(format!("Decode server error: {}", e))
            }
        }
    }

    // Merge logprobs from prefill and decode responses
    async fn merge_logprobs(
        &self,
        prefill_result: Result<reqwest::Response, reqwest::Error>,
        decode_body: bytes::Bytes,
        status: actix_web::http::StatusCode,
    ) -> HttpResponse {
        match prefill_result {
            Ok(prefill_res) => {
                match prefill_res.bytes().await {
                    Ok(prefill_body) => {
                        match (
                            serde_json::from_slice::<Value>(&prefill_body),
                            serde_json::from_slice::<Value>(&decode_body),
                        ) {
                            (Ok(prefill_json), Ok(mut decode_json)) => {
                                // Merge input_token_logprobs
                                if let (Some(prefill_meta), Some(decode_meta)) = (
                                    prefill_json.get("meta_info"),
                                    decode_json.get_mut("meta_info"),
                                ) {
                                    if let (Some(prefill_logprobs), Some(decode_logprobs)) = (
                                        prefill_meta.get("input_token_logprobs"),
                                        decode_meta.get_mut("input_token_logprobs"),
                                    ) {
                                        if let (Some(p_arr), Some(d_arr)) = (
                                            prefill_logprobs.as_array(),
                                            decode_logprobs.as_array(),
                                        ) {
                                            let mut merged = p_arr.clone();
                                            merged.extend(d_arr.clone());
                                            decode_meta["input_token_logprobs"] =
                                                Value::Array(merged);
                                        }
                                    }
                                }
                                HttpResponse::build(status).json(&decode_json)
                            }
                            _ => {
                                warn!("Failed to parse responses for logprob merging");
                                HttpResponse::build(status).body(decode_body.to_vec())
                            }
                        }
                    }
                    Err(e) => {
                        warn!("Failed to read prefill response: {}", e);
                        HttpResponse::build(status).body(decode_body.to_vec())
                    }
                }
            }
            Err(_) => HttpResponse::build(status).body(decode_body.to_vec()),
        }
    }

    // Select a pair of prefill and decode servers
    async fn select_pd_pair(
        &self,
        _client: &reqwest::Client,
        request_text: Option<&str>,
    ) -> Result<(Box<dyn Worker>, Box<dyn Worker>), String> {
        // Get read locks for both worker lists
        let prefill_workers = self
            .prefill_workers
            .read()
            .map_err(|e| format!("Failed to acquire prefill workers lock: {}", e))?;
        let decode_workers = self
            .decode_workers
            .read()
            .map_err(|e| format!("Failed to acquire decode workers lock: {}", e))?;

        // Check we have workers
        if prefill_workers.is_empty() {
            return Err("No prefill workers available. Please check if prefill servers are configured and healthy.".to_string());
        }
        if decode_workers.is_empty() {
            return Err("No decode workers available. Please check if decode servers are configured and healthy.".to_string());
        }

        // Select prefill worker using prefill policy
        let prefill_idx = self
            .prefill_policy
            .select_worker(&prefill_workers, request_text)
            .ok_or("Failed to select prefill worker")?;

        // Select decode worker using decode policy
        let decode_idx = self
            .decode_policy
            .select_worker(&decode_workers, request_text)
            .ok_or("Failed to select decode worker")?;

        let prefill = prefill_workers[prefill_idx].clone_worker();
        let decode = decode_workers[decode_idx].clone_worker();
        Ok((prefill, decode))
    }

    // Background task to monitor worker loads with shared client
    async fn monitor_worker_loads_with_client(
        worker_urls: Vec<String>,
        tx: tokio::sync::watch::Sender<HashMap<String, isize>>,
        interval_secs: u64,
        client: reqwest::Client,
        prefill_policy: Arc<dyn LoadBalancingPolicy>,
        decode_policy: Arc<dyn LoadBalancingPolicy>,
    ) {
        loop {
            let mut loads = HashMap::new();

            let futures: Vec<_> = worker_urls
                .iter()
                .map(|url| {
                    let client = client.clone();
                    let url = url.clone();
                    async move {
                        let load = get_worker_load(&client, &url).await.unwrap_or(0);
                        (url, load)
                    }
                })
                .collect();

            let results = futures_util::future::join_all(futures).await;

            for (url, load) in results {
                loads.insert(url, load);
            }

            debug!("Worker loads updated: {:?}", loads);

            // Update both policies with current loads
            prefill_policy.update_loads(&loads);
            decode_policy.update_loads(&loads);

            // Check if receiver is still active
            if tx.send(loads).is_err() {
                info!("Load monitor receiver dropped, shutting down monitor task");
                break;
            }

            tokio::time::sleep(Duration::from_secs(interval_secs)).await;
        }
    }

    // Simple helper to merge logprobs in streaming responses
    fn merge_streaming_logprobs(
        prefill_logprobs: Option<Value>,
        decode_chunk: &[u8],
    ) -> Result<bytes::Bytes, ()> {
        // Skip non-data chunks
        let chunk_str = std::str::from_utf8(decode_chunk).map_err(|_| ())?;
        if !chunk_str.starts_with("data: ") || chunk_str.contains("[DONE]") {
            return Err(());
        }

        // Parse JSON from chunk
        let json_str = chunk_str.trim_start_matches("data: ").trim();
        let mut decode_json: Value = serde_json::from_str(json_str).map_err(|_| ())?;

        // Merge prefill logprobs if available
        if let Some(ref p_logprobs) = prefill_logprobs {
            if let Some(meta) = decode_json.get_mut("meta_info") {
                if let Some(d_logprobs) = meta.get_mut("input_token_logprobs") {
                    if let (Some(p_arr), Some(d_arr)) =
                        (p_logprobs.as_array(), d_logprobs.as_array())
                    {
                        let mut merged = p_arr.clone();
                        merged.extend(d_arr.clone());
                        *d_logprobs = Value::Array(merged);
                    }
                }
            }
        }

        // Re-serialize
        let merged_str = format!(
            "data: {}\n\n",
            serde_json::to_string(&decode_json).unwrap_or_default()
        );
        Ok(bytes::Bytes::from(merged_str))
    }
}

// Helper functions

async fn get_worker_load(client: &reqwest::Client, worker_url: &str) -> Option<isize> {
    match client.get(format!("{}/get_load", worker_url)).send().await {
        Ok(res) if res.status().is_success() => match res.bytes().await {
            Ok(bytes) => match serde_json::from_slice::<Value>(&bytes) {
                Ok(data) => data
                    .get("load")
                    .and_then(|v| v.as_i64())
                    .map(|v| v as isize),
                Err(e) => {
                    debug!("Failed to parse load response from {}: {}", worker_url, e);
                    None
                }
            },
            Err(e) => {
                debug!("Failed to read load response from {}: {}", worker_url, e);
                None
            }
        },
        Ok(res) => {
            debug!(
                "Worker {} returned non-success status: {}",
                worker_url,
                res.status()
            );
            None
        }
        Err(e) => {
            debug!("Failed to get load from {}: {}", worker_url, e);
            None
        }
    }
}

// PD-specific endpoints
impl PDRouter {
    pub async fn health_generate(&self, client: &reqwest::Client) -> HttpResponse {
        // Test model generation capability by selecting a random pair and testing them
        // Note: This endpoint actually causes the model to generate tokens, so we only test one pair

        // Select a random worker pair using the policy
        let (prefill, decode) = match self.select_pd_pair(client, None).await {
            Ok(pair) => pair,
            Err(e) => {
                return HttpResponse::ServiceUnavailable()
                    .body(format!("No healthy worker pair available: {}", e));
            }
        };

        // Test prefill server's health_generate
        let prefill_url = format!("{}/health_generate", prefill.url());
        let prefill_result = client.get(&prefill_url).send().await;

        // Test decode server's health_generate
        let decode_url = format!("{}/health_generate", decode.url());
        let decode_result = client.get(&decode_url).send().await;

        // Check results
        let mut errors = Vec::new();

        match prefill_result {
            Ok(res) if res.status().is_success() => {
                debug!(
                    "Health generate passed for prefill server: {}",
                    prefill.url()
                );
            }
            Ok(res) => {
                errors.push(format!(
                    "Prefill {} returned status {}",
                    prefill.url(),
                    res.status()
                ));
            }
            Err(e) => {
                errors.push(format!("Prefill {} error: {}", prefill.url(), e));
            }
        }

        match decode_result {
            Ok(res) if res.status().is_success() => {
                debug!("Health generate passed for decode server: {}", decode.url());
            }
            Ok(res) => {
                errors.push(format!(
                    "Decode {} returned status {}",
                    decode.url(),
                    res.status()
                ));
            }
            Err(e) => {
                errors.push(format!("Decode {} error: {}", decode.url(), e));
            }
        }

        if errors.is_empty() {
            HttpResponse::Ok().body(format!(
                "Health generate passed on selected pair: prefill={}, decode={}",
                prefill.url(),
                decode.url()
            ))
        } else {
            HttpResponse::ServiceUnavailable().body(format!("Health generate failed: {:?}", errors))
        }
    }

    pub async fn get_server_info(&self, client: &reqwest::Client) -> HttpResponse {
        // Get info from the first decode server to match sglang's server info format
        let first_decode_url = if let Ok(workers) = self.decode_workers.read() {
            workers.first().map(|w| w.url().to_string())
        } else {
            return HttpResponse::InternalServerError().body("Failed to access decode workers");
        };

        if let Some(worker_url) = first_decode_url {
            match client
                .get(format!("{}/get_server_info", worker_url))
                .send()
                .await
            {
                Ok(res) if res.status().is_success() => {
                    match res.json::<Value>().await {
                        Ok(info) => {
                            // The decode server should already return the proper format
                            // with tokenizer_path and other fields that bench_one_batch_server.py expects
                            HttpResponse::Ok().json(info)
                        }
                        Err(e) => {
                            error!("Failed to parse server info: {}", e);
                            HttpResponse::InternalServerError()
                                .body(format!("Failed to parse server info: {}", e))
                        }
                    }
                }
                Ok(res) => {
                    let status = actix_web::http::StatusCode::from_u16(res.status().as_u16())
                        .unwrap_or(actix_web::http::StatusCode::INTERNAL_SERVER_ERROR);
                    HttpResponse::build(status)
                        .body(format!("Decode server returned status: {}", res.status()))
                }
                Err(e) => {
                    error!("Failed to get server info: {}", e);
                    HttpResponse::InternalServerError()
                        .body(format!("Failed to get server info: {}", e))
                }
            }
        } else {
            HttpResponse::ServiceUnavailable().body("No decode servers available")
        }
    }

    pub async fn get_models(&self, client: &reqwest::Client, req: &HttpRequest) -> HttpResponse {
        // Get first prefill worker URL to avoid holding lock across await
        let first_worker_url = if let Ok(workers) = self.prefill_workers.read() {
            workers.first().map(|w| w.url().to_string())
        } else {
            return HttpResponse::InternalServerError().body("Failed to access prefill workers");
        };

        if let Some(worker_url) = first_worker_url {
            // Send request directly without going through Router
            let mut request_builder = client.get(format!("{}/v1/models", worker_url));
            for (name, value) in crate::routers::router::copy_request_headers(req) {
                if name.to_lowercase() != "content-type" && name.to_lowercase() != "content-length"
                {
                    request_builder = request_builder.header(name, value);
                }
            }
            match request_builder.send().await {
                Ok(res) => {
                    let status = actix_web::http::StatusCode::from_u16(res.status().as_u16())
                        .unwrap_or(actix_web::http::StatusCode::INTERNAL_SERVER_ERROR);
                    match res.bytes().await {
                        Ok(body) => HttpResponse::build(status).body(body.to_vec()),
                        Err(e) => HttpResponse::InternalServerError()
                            .body(format!("Failed to read response body: {}", e)),
                    }
                }
                Err(e) => HttpResponse::InternalServerError()
                    .body(format!("Failed to send request: {}", e)),
            }
        } else {
            HttpResponse::ServiceUnavailable().body("No prefill servers available")
        }
    }

    pub async fn get_loads(&self, client: &reqwest::Client) -> HttpResponse {
        let p_urls: Vec<_> = self
            .prefill_workers
            .read()
            .unwrap()
            .iter()
            .map(|w| w.url().to_string())
            .collect();
        let d_urls: Vec<_> = self
            .decode_workers
            .read()
            .unwrap()
            .iter()
            .map(|w| w.url().to_string())
            .collect();

        let mut prefill_loads = Vec::new();
        let mut decode_loads = Vec::new();

        for url in &p_urls {
            let load = get_worker_load(client, url).await.unwrap_or(-1);
            prefill_loads.push(serde_json::json!({
                "engine": format!("(Prefill@{})", url),
                "load": load as i64
            }));
        }

        for url in &d_urls {
            let load = get_worker_load(client, url).await.unwrap_or(-1);
            decode_loads.push(serde_json::json!({
                "engine": format!("(Decode@{})", url),
                "load": load as i64
            }));
        }

        HttpResponse::Ok().json(serde_json::json!({
            "prefill": prefill_loads,
            "decode": decode_loads
        }))
    }

    pub async fn get_model_info(
        &self,
        client: &reqwest::Client,
        req: &HttpRequest,
    ) -> HttpResponse {
        // Get model info from the first prefill server (matches original Rust PDLB behavior)
        // Get first prefill worker URL to avoid holding lock across await
        let first_worker_url = if let Ok(workers) = self.prefill_workers.read() {
            workers.first().map(|w| w.url().to_string())
        } else {
            return HttpResponse::InternalServerError().body("Failed to access prefill workers");
        };

        if let Some(worker_url) = first_worker_url {
            let mut request_builder = client.get(format!("{}/get_model_info", worker_url));
            for (name, value) in crate::routers::router::copy_request_headers(req) {
                if name.to_lowercase() != "content-type" && name.to_lowercase() != "content-length"
                {
                    request_builder = request_builder.header(name, value);
                }
            }
            match request_builder.send().await {
                Ok(res) => {
                    let status = actix_web::http::StatusCode::from_u16(res.status().as_u16())
                        .unwrap_or(actix_web::http::StatusCode::INTERNAL_SERVER_ERROR);
                    match res.bytes().await {
                        Ok(body) => HttpResponse::build(status).body(body.to_vec()),
                        Err(e) => HttpResponse::InternalServerError()
                            .body(format!("Failed to read response body: {}", e)),
                    }
                }
                Err(e) => HttpResponse::InternalServerError()
                    .body(format!("Failed to send request: {}", e)),
            }
        } else {
            HttpResponse::ServiceUnavailable().body("No prefill servers available")
        }
    }

    pub async fn flush_cache(&self, client: &reqwest::Client) -> HttpResponse {
        let mut tasks = Vec::new();

        // Flush cache on all prefill servers
        for worker in self.prefill_workers.read().unwrap().iter() {
            let url = format!("{}/flush_cache", worker.url());
            tasks.push(client.post(&url).send());
        }

        // Flush cache on all decode servers
        for worker in self.decode_workers.read().unwrap().iter() {
            let url = format!("{}/flush_cache", worker.url());
            tasks.push(client.post(&url).send());
        }

        let results = futures_util::future::join_all(tasks).await;

        let mut all_success = true;
        for (i, result) in results.into_iter().enumerate() {
            match result {
                Ok(res) if res.status().is_success() => {}
                Ok(res) => {
                    all_success = false;
                    warn!(
                        "Server {} returned status {} for flush_cache",
                        i,
                        res.status()
                    );
                }
                Err(e) => {
                    all_success = false;
                    error!("Server {} error during flush_cache: {}", i, e);
                }
            }
        }

        if all_success {
            HttpResponse::Ok().body("Cache flushed on all servers")
        } else {
            HttpResponse::InternalServerError().body("Cache flush failed on one or more servers")
        }
    }
}

use crate::routers::{RouterTrait, WorkerManagement};
use async_trait::async_trait;
use reqwest::Client;

#[async_trait]
impl WorkerManagement for PDRouter {
    async fn add_worker(&self, _worker_url: &str) -> Result<String, String> {
        // For PD router, we don't support adding workers via this generic method
        Err(
            "PD router requires specific add_prefill_server or add_decode_server methods"
                .to_string(),
        )
    }

    fn remove_worker(&self, worker_url: &str) {
        // For PD router, we would need to know if it's a prefill or decode server
        // For now, try both
        if let Ok(mut workers) = self.prefill_workers.write() {
            if let Some(index) = workers.iter().position(|w| w.url() == worker_url) {
                workers.remove(index);
                info!("Removed prefill worker: {}", worker_url);
                return;
            }
        }

        if let Ok(mut workers) = self.decode_workers.write() {
            if let Some(index) = workers.iter().position(|w| w.url() == worker_url) {
                workers.remove(index);
                info!("Removed decode worker: {}", worker_url);
            }
        }
    }

    fn get_worker_urls(&self) -> Vec<String> {
        let mut urls = Vec::new();

        // Add prefill worker URLs
        if let Ok(workers) = self.prefill_workers.read() {
            for worker in workers.iter() {
                urls.push(worker.url().to_string());
            }
        }

        // Add decode worker URLs
        if let Ok(workers) = self.decode_workers.read() {
            for worker in workers.iter() {
                urls.push(worker.url().to_string());
            }
        }

        urls
    }
}

#[async_trait(?Send)]
impl RouterTrait for PDRouter {
    fn as_any(&self) -> &dyn std::any::Any {
        self
    }

    async fn health(&self, _client: &Client, _req: &HttpRequest) -> HttpResponse {
        // This is a server readiness check - checking if we have healthy workers
        // Workers handle their own health checks in the background
        let mut all_healthy = true;
        let mut unhealthy_servers = Vec::new();

        // Check prefill servers
        for worker in self.prefill_workers.read().unwrap().iter() {
            if !worker.is_healthy() {
                all_healthy = false;
                unhealthy_servers.push(format!("Prefill: {}", worker.url()));
            }
        }

        // Check decode servers
        for worker in self.decode_workers.read().unwrap().iter() {
            if !worker.is_healthy() {
                all_healthy = false;
                unhealthy_servers.push(format!("Decode: {}", worker.url()));
            }
        }

        if all_healthy {
            HttpResponse::Ok().body("All servers healthy")
        } else {
            HttpResponse::ServiceUnavailable()
                .body(format!("Unhealthy servers: {:?}", unhealthy_servers))
        }
    }

    async fn health_generate(&self, client: &Client, _req: &HttpRequest) -> HttpResponse {
        // Use the existing PDRouter health_generate method
        PDRouter::health_generate(self, client).await
    }

    async fn get_server_info(&self, client: &Client, _req: &HttpRequest) -> HttpResponse {
        // Use the existing PDRouter get_server_info method
        PDRouter::get_server_info(self, client).await
    }

    async fn get_models(&self, client: &Client, req: &HttpRequest) -> HttpResponse {
        // Get first prefill worker URL to avoid holding lock across await
        let first_worker_url = if let Ok(workers) = self.prefill_workers.read() {
            workers.first().map(|w| w.url().to_string())
        } else {
            return HttpResponse::InternalServerError().body("Failed to access prefill workers");
        };

        if let Some(worker_url) = first_worker_url {
            // Send request directly without going through Router
            let mut request_builder = client.get(format!("{}/v1/models", worker_url));
            for (name, value) in crate::routers::router::copy_request_headers(req) {
                if name.to_lowercase() != "content-type" && name.to_lowercase() != "content-length"
                {
                    request_builder = request_builder.header(name, value);
                }
            }
            match request_builder.send().await {
                Ok(res) => {
                    let status = actix_web::http::StatusCode::from_u16(res.status().as_u16())
                        .unwrap_or(actix_web::http::StatusCode::INTERNAL_SERVER_ERROR);
                    match res.bytes().await {
                        Ok(body) => HttpResponse::build(status).body(body.to_vec()),
                        Err(e) => HttpResponse::InternalServerError()
                            .body(format!("Failed to read response body: {}", e)),
                    }
                }
                Err(e) => HttpResponse::InternalServerError()
                    .body(format!("Failed to send request: {}", e)),
            }
        } else {
            HttpResponse::ServiceUnavailable().body("No prefill servers available")
        }
    }

    async fn get_model_info(&self, client: &Client, req: &HttpRequest) -> HttpResponse {
        // For PD router, get model info from the first prefill server
        // Get first prefill worker URL to avoid holding lock across await
        let first_worker_url = if let Ok(workers) = self.prefill_workers.read() {
            workers.first().map(|w| w.url().to_string())
        } else {
            return HttpResponse::InternalServerError().body("Failed to access prefill workers");
        };

        if let Some(worker_url) = first_worker_url {
            let mut request_builder = client.get(format!("{}/get_model_info", worker_url));
            for (name, value) in crate::routers::router::copy_request_headers(req) {
                if name.to_lowercase() != "content-type" && name.to_lowercase() != "content-length"
                {
                    request_builder = request_builder.header(name, value);
                }
            }
            match request_builder.send().await {
                Ok(res) => {
                    let status = actix_web::http::StatusCode::from_u16(res.status().as_u16())
                        .unwrap_or(actix_web::http::StatusCode::INTERNAL_SERVER_ERROR);
                    match res.bytes().await {
                        Ok(body) => HttpResponse::build(status).body(body.to_vec()),
                        Err(e) => HttpResponse::InternalServerError()
                            .body(format!("Failed to read response body: {}", e)),
                    }
                }
                Err(e) => HttpResponse::InternalServerError()
                    .body(format!("Failed to send request: {}", e)),
            }
        } else {
            HttpResponse::ServiceUnavailable().body("No prefill servers available")
        }
    }

    async fn route_generate(
        &self,
        client: &Client,
        req: &HttpRequest,
        body: serde_json::Value,
    ) -> HttpResponse {
        match serde_json::from_value::<GenerateRequest>(body.clone()) {
            Ok(openai_req) => {
                // Convert OpenAI format to PD format
                let pd_req = openai_req.to_pd_request();
                PDRouter::route_generate(self, client, req, pd_req, "/generate").await
            }
            Err(_) => {
                // If that fails, try to deserialize directly as PD format (for backwards compatibility)
                match serde_json::from_value::<GenerateReqInput>(body) {
                    Ok(pd_req) => {
                        PDRouter::route_generate(self, client, req, pd_req, "/generate").await
                    }
                    Err(e) => {
                        HttpResponse::BadRequest().body(format!("Invalid request format: {}", e))
                    }
                }
            }
        }
    }

    async fn route_chat(
        &self,
        client: &Client,
        req: &HttpRequest,
        body: serde_json::Value,
    ) -> HttpResponse {
        match serde_json::from_value::<ChatCompletionRequest>(body.clone()) {
            Ok(openai_req) => {
                // Convert OpenAI format to PD format
                let pd_req = openai_req.to_pd_request();
                PDRouter::route_chat(self, client, req, pd_req, "/v1/chat/completions").await
            }
            Err(_) => {
                // If that fails, try to deserialize directly as PD format (for backwards compatibility)
                match serde_json::from_value::<ChatReqInput>(body) {
                    Ok(pd_req) => {
                        PDRouter::route_chat(self, client, req, pd_req, "/v1/chat/completions")
                            .await
                    }
                    Err(e) => {
                        HttpResponse::BadRequest().body(format!("Invalid request format: {}", e))
                    }
                }
            }
        }
    }

    async fn route_completion(
        &self,
        client: &Client,
        req: &HttpRequest,
        body: serde_json::Value,
    ) -> HttpResponse {
        match serde_json::from_value::<CompletionRequest>(body) {
            Ok(openai_req) => {
                // Use the new method that preserves OpenAI format
                PDRouter::route_completion(self, client, req, openai_req, "/v1/completions").await
            }
            Err(e) => HttpResponse::BadRequest().body(format!("Invalid request format: {}", e)),
        }
    }

    async fn flush_cache(&self, client: &Client) -> HttpResponse {
        // Use the existing PDRouter flush_cache method
        PDRouter::flush_cache(self, client).await
    }

    async fn get_worker_loads(&self, client: &Client) -> HttpResponse {
        // Use the existing PDRouter get_loads method
        PDRouter::get_loads(self, client).await
    }

    fn router_type(&self) -> &'static str {
        "pd"
    }

    fn readiness(&self) -> HttpResponse {
        // PD router is ready if it has at least one healthy prefill AND one healthy decode worker
        let healthy_prefill_count = self
            .prefill_workers
            .read()
            .unwrap()
            .iter()
            .filter(|w| w.is_healthy())
            .count();

        let healthy_decode_count = self
            .decode_workers
            .read()
            .unwrap()
            .iter()
            .filter(|w| w.is_healthy())
            .count();

        let total_prefill = self.prefill_workers.read().unwrap().len();
        let total_decode = self.decode_workers.read().unwrap().len();

        if healthy_prefill_count > 0 && healthy_decode_count > 0 {
            HttpResponse::Ok().json(serde_json::json!({
                "status": "ready",
                "prefill": {
                    "healthy": healthy_prefill_count,
                    "total": total_prefill
                },
                "decode": {
                    "healthy": healthy_decode_count,
                    "total": total_decode
                }
            }))
        } else {
            let mut reasons = Vec::new();
            if healthy_prefill_count == 0 {
                reasons.push("no healthy prefill workers");
            }
            if healthy_decode_count == 0 {
                reasons.push("no healthy decode workers");
            }

            HttpResponse::ServiceUnavailable().json(serde_json::json!({
                "status": "not_ready",
                "reason": reasons.join(", "),
                "prefill": {
                    "healthy": healthy_prefill_count,
                    "total": total_prefill
                },
                "decode": {
                    "healthy": healthy_decode_count,
                    "total": total_decode
                }
            }))
        }
    }
}

#[cfg(test)]
mod tests {
    use super::*;
    use crate::core::{BasicWorker, WorkerType};
    use crate::policies::{CacheAwarePolicy, RandomPolicy};
    use crate::routers::pd_types::SingleOrBatch;
    use actix_web::test::TestRequest;

    fn create_test_pd_router() -> PDRouter {
        let prefill_policy = Arc::new(RandomPolicy::new());
        let decode_policy = Arc::new(RandomPolicy::new());

        PDRouter {
            prefill_workers: Arc::new(RwLock::new(vec![])),
            decode_workers: Arc::new(RwLock::new(vec![])),
            prefill_policy,
            decode_policy,
            prefill_tree: None,
            decode_tree: None,
            timeout_secs: 5,
            interval_secs: 1,
            worker_loads: Arc::new(tokio::sync::watch::channel(HashMap::new()).1),
            load_monitor_handle: None,
            http_client: reqwest::Client::new(),
            _prefill_health_checker: None,
            _decode_health_checker: None,
        }
    }

    fn create_test_worker(url: String, worker_type: WorkerType, healthy: bool) -> Box<dyn Worker> {
        let worker = BasicWorker::new(url, worker_type);
        worker.set_healthy(healthy);
        Box::new(worker)
    }

    // ============= Worker Management Tests =============

    #[tokio::test]
    async fn test_add_prefill_server_already_exists() {
        let router = create_test_pd_router();

        // Add a worker first
        let worker = create_test_worker(
            "http://localhost:8000".to_string(),
            WorkerType::Prefill {
                bootstrap_port: Some(8080),
            },
            true,
        );
        router.prefill_workers.write().unwrap().push(worker);

        // Try to add the same URL again - this would fail during health check in real scenario
        // For unit test, we test the duplicate check logic
        let workers = router.prefill_workers.read().unwrap();
        let exists = workers.iter().any(|w| w.url() == "http://localhost:8000");
        assert!(exists);
    }

    #[tokio::test]
    async fn test_remove_prefill_server_success() {
        let router = create_test_pd_router();

        // Add servers first
        let worker1 = create_test_worker(
            "http://worker1".to_string(),
            WorkerType::Prefill {
                bootstrap_port: None,
            },
            true,
        );
        let worker2 = create_test_worker(
            "http://worker2".to_string(),
            WorkerType::Prefill {
                bootstrap_port: Some(8080),
            },
            true,
        );

        router.prefill_workers.write().unwrap().push(worker1);
        router.prefill_workers.write().unwrap().push(worker2);

        // Remove one
        let result = router.remove_prefill_server("http://worker1").await;

        assert!(result.is_ok());
        assert!(result.unwrap().contains("Successfully removed"));

        let workers = router.prefill_workers.read().unwrap();
        assert_eq!(workers.len(), 1);
        assert_eq!(workers[0].url(), "http://worker2");
    }

    #[tokio::test]
    async fn test_remove_prefill_server_not_found() {
        let router = create_test_pd_router();

        let result = router.remove_prefill_server("http://nonexistent").await;

        assert!(result.is_err());
        match result.unwrap_err() {
            PDRouterError::WorkerNotFound { url } => {
                assert_eq!(url, "http://nonexistent");
            }
            _ => panic!("Expected WorkerNotFound error"),
        }
    }

    #[tokio::test]
    async fn test_remove_decode_server_success() {
        let router = create_test_pd_router();

        // Add server first
        let worker = create_test_worker("http://decode1".to_string(), WorkerType::Decode, true);
        router.decode_workers.write().unwrap().push(worker);

        let result = router.remove_decode_server("http://decode1").await;

        assert!(result.is_ok());
        assert!(result.unwrap().contains("Successfully removed"));

        let workers = router.decode_workers.read().unwrap();
        assert_eq!(workers.len(), 0);
    }

    // ============= Lock Error Handling Tests =============

    #[test]
    fn test_lock_operations() {
        let router = create_test_pd_router();

        // Test read/write locks work correctly
        {
            let read_guard = router.prefill_workers.read().unwrap();
            assert_eq!(read_guard.len(), 0);
        }

        {
            let mut write_guard = router.prefill_workers.write().unwrap();
            write_guard.push(create_test_worker(
                "http://test".to_string(),
                WorkerType::Prefill {
                    bootstrap_port: None,
                },
                true,
            ));
        }

        {
            let read_guard = router.prefill_workers.read().unwrap();
            assert_eq!(read_guard.len(), 1);
        }
    }

    // ============= Cache Tree Integration Tests =============

    #[tokio::test]
    async fn test_cache_tree_operations() {
        let cache_policy = Arc::new(CacheAwarePolicy::new());
        let mut router = create_test_pd_router();
        router.prefill_policy = cache_policy;

        // Initialize cache tree
        let tree = Arc::new(Mutex::new(Tree::new()));
        router.prefill_tree = Some(Arc::clone(&tree));

        // Manually add worker and update tree
        let worker = create_test_worker(
            "http://worker1".to_string(),
            WorkerType::Prefill {
                bootstrap_port: None,
            },
            true,
        );
        router.prefill_workers.write().unwrap().push(worker);

        // Update tree
        tree.lock().unwrap().insert("", "http://worker1");

        // Verify tree contains the worker
        let tree_guard = tree.lock().unwrap();
        let (_matched_text, tenant) = tree_guard.prefix_match("");
        // Since we inserted with empty prefix, we should get a match
        assert_eq!(tenant, "http://worker1");
    }

    #[tokio::test]
    async fn test_cache_tree_rebuild_on_remove() {
        let cache_policy = Arc::new(CacheAwarePolicy::new());
        let mut router = create_test_pd_router();
        router.prefill_policy = cache_policy;

        // Initialize cache tree
        let tree = Arc::new(Mutex::new(Tree::new()));
        router.prefill_tree = Some(Arc::clone(&tree));

        // Add multiple workers
        let worker1 = create_test_worker(
            "http://worker1".to_string(),
            WorkerType::Prefill {
                bootstrap_port: None,
            },
            true,
        );
        let worker2 = create_test_worker(
            "http://worker2".to_string(),
            WorkerType::Prefill {
                bootstrap_port: None,
            },
            true,
        );

        router.prefill_workers.write().unwrap().push(worker1);
        router.prefill_workers.write().unwrap().push(worker2);

        // Initialize tree with both workers
        {
            let tree_guard = tree.lock().unwrap();
            tree_guard.insert("", "http://worker1");
            tree_guard.insert("", "http://worker2");
        }

        // Remove one worker
        let result = router.remove_prefill_server("http://worker1").await;
        assert!(result.is_ok());

        // Verify tree only contains remaining worker
        let tree_guard = tree.lock().unwrap();
        let (_matched_text, tenant) = tree_guard.prefix_match("");
        // After rebuild, tree should only have worker2
        assert_eq!(tenant, "http://worker2");
    }

    #[tokio::test]
    async fn test_no_cache_tree_operations() {
        let router = create_test_pd_router();
        assert!(router.prefill_tree.is_none());

        // Add a worker without cache tree
        let worker = create_test_worker(
            "http://worker1".to_string(),
            WorkerType::Prefill {
                bootstrap_port: None,
            },
            true,
        );
        router.prefill_workers.write().unwrap().push(worker);

        // Remove should work without tree
        let result = router.remove_prefill_server("http://worker1").await;
        assert!(result.is_ok());
    }

    // ============= Bootstrap Injection Tests =============

    #[test]
    fn test_bootstrap_injection_with_existing_fields() {
        let mut req = GenerateReqInput {
            text: Some(SingleOrBatch::Single("Test".to_string())),
            input_ids: None,
            stream: false,
            bootstrap_host: Some(SingleOrBatch::Single("existing-host".to_string())),
            bootstrap_port: Some(SingleOrBatch::Single(Some(9999))),
            bootstrap_room: Some(SingleOrBatch::Single(12345)),
            other: Value::Object(serde_json::Map::new()),
        };

        let prefill_worker = create_test_worker(
            "http://new-host:8000".to_string(),
            WorkerType::Prefill {
                bootstrap_port: Some(8080),
            },
            true,
        );

        // Bootstrap info is added regardless of existing fields
        let result = req.add_bootstrap_info(prefill_worker.as_ref());
        assert!(result.is_ok());

        // Bootstrap info should be updated with new values
        assert_eq!(
            req.bootstrap_host,
            Some(SingleOrBatch::Single("new-host".to_string()))
        );
        assert_eq!(req.bootstrap_port, Some(SingleOrBatch::Single(Some(8080))));
        // Room should be regenerated (different from original)
        if let Some(SingleOrBatch::Single(room)) = req.bootstrap_room {
            assert_ne!(room, 12345);
        } else {
            panic!("Expected single room ID");
        }
    }

    #[test]
    fn test_bootstrap_room_generation() {
        let mut req1 = GenerateReqInput {
            text: Some(SingleOrBatch::Single("Test".to_string())),
            input_ids: None,
            stream: false,
            bootstrap_host: None,
            bootstrap_port: None,
            bootstrap_room: None,
            other: Value::Object(serde_json::Map::new()),
        };

        let mut req2 = GenerateReqInput {
            text: Some(SingleOrBatch::Single("Test".to_string())),
            input_ids: None,
            stream: false,
            bootstrap_host: None,
            bootstrap_port: None,
            bootstrap_room: None,
            other: Value::Object(serde_json::Map::new()),
        };

        let prefill_worker = create_test_worker(
            "http://host:8000".to_string(),
            WorkerType::Prefill {
                bootstrap_port: Some(8080),
            },
            true,
        );

        // Add bootstrap info to both requests
        let _ = req1.add_bootstrap_info(prefill_worker.as_ref());
        let _ = req2.add_bootstrap_info(prefill_worker.as_ref());

        // Room IDs should be different
        if let (Some(SingleOrBatch::Single(room1)), Some(SingleOrBatch::Single(room2))) =
            (req1.bootstrap_room, req2.bootstrap_room)
        {
            assert_ne!(room1, room2, "Room IDs should be unique");
        } else {
            panic!("Expected single room IDs");
        }
    }

    // ============= Worker Selection Tests =============

    #[tokio::test]
    async fn test_select_healthy_prefill_worker() {
        let router = create_test_pd_router();

        // Add mix of healthy and unhealthy workers
        let healthy_worker = create_test_worker(
            "http://healthy".to_string(),
            WorkerType::Prefill {
                bootstrap_port: None,
            },
            true,
        );
        let unhealthy_worker = create_test_worker(
            "http://unhealthy".to_string(),
            WorkerType::Prefill {
                bootstrap_port: None,
            },
            false,
        );
        let decode_worker =
            create_test_worker("http://decode".to_string(), WorkerType::Decode, true);

        router
            .prefill_workers
            .write()
            .unwrap()
            .push(unhealthy_worker);
        router.prefill_workers.write().unwrap().push(healthy_worker);
        router.decode_workers.write().unwrap().push(decode_worker);

        let client = reqwest::Client::new();
        let result = router.select_pd_pair(&client, None).await;

        assert!(result.is_ok());
        let (prefill, _decode) = result.unwrap();

        // Should select the healthy worker
        assert_eq!(prefill.url(), "http://healthy");
        assert!(prefill.is_healthy());
    }

    #[tokio::test]
    async fn test_empty_worker_lists() {
        let router = create_test_pd_router();

        let client = reqwest::Client::new();
        let result = router.select_pd_pair(&client, None).await;

        assert!(result.is_err());
        assert!(result.unwrap_err().contains("No prefill workers available"));
    }

    // ============= Health Endpoints Tests =============

    #[tokio::test]
    async fn test_health_endpoints() {
        let router = create_test_pd_router();

        // Add healthy workers
        let prefill_worker = create_test_worker(
            "http://localhost:8000".to_string(),
            WorkerType::Prefill {
                bootstrap_port: None,
            },
            true,
        );
        let decode_worker = create_test_worker(
            "http://localhost:8001".to_string(),
            WorkerType::Decode,
            true,
        );

        router.prefill_workers.write().unwrap().push(prefill_worker);
        router.decode_workers.write().unwrap().push(decode_worker);

        // Test health endpoint
        let client = reqwest::Client::new();
        let http_req = TestRequest::default().to_http_request();
        let response = router.health(&client, &http_req).await;

        assert_eq!(response.status(), 200);

        // Test readiness endpoint
        let response = router.readiness();
        assert_eq!(response.status(), 200);
    }

    // ============= Load Monitoring Tests =============

    #[tokio::test]
    async fn test_load_monitor_updates() {
        let power_of_two_policy = Arc::new(crate::policies::PowerOfTwoPolicy::new());
        let mut router = create_test_pd_router();
        router.prefill_policy = power_of_two_policy.clone();
        router.decode_policy = power_of_two_policy;

        // Create load channel
        let (tx, rx) = tokio::sync::watch::channel(HashMap::new());
        router.worker_loads = Arc::new(rx);

        // Simulate load updates
        let mut loads = HashMap::new();
        loads.insert("http://worker1".to_string(), 10);
        loads.insert("http://worker2".to_string(), 5);

        let _ = tx.send(loads.clone());

        // Router should receive updates
        let received = router.worker_loads.borrow().clone();
        assert_eq!(received.get("http://worker1"), Some(&10));
        assert_eq!(received.get("http://worker2"), Some(&5));
    }

    // ============= Worker Load Tests =============

    #[test]
    fn test_worker_load_metrics() {
        let prefill_worker = create_test_worker(
            "http://prefill".to_string(),
            WorkerType::Prefill {
                bootstrap_port: None,
            },
            true,
        );
        let decode_worker =
            create_test_worker("http://decode".to_string(), WorkerType::Decode, true);

        // Create load guard for both workers
        let _guard =
            WorkerLoadGuard::new_multi(vec![prefill_worker.as_ref(), decode_worker.as_ref()]);

        // Load should be incremented
        assert_eq!(prefill_worker.load(), 1);
        assert_eq!(decode_worker.load(), 1);

        // Drop guard - load should decrement
        drop(_guard);

        assert_eq!(prefill_worker.load(), 0);
        assert_eq!(decode_worker.load(), 0);
    }

    // ============= Concurrent Operations Tests =============

    #[tokio::test]
    async fn test_concurrent_worker_operations() {
        let router = Arc::new(create_test_pd_router());

        let mut handles = vec![];

        // Spawn tasks to add workers
        for i in 0..5 {
            let router_clone = Arc::clone(&router);
            let url = format!("http://worker{}", i);
            let handle = tokio::spawn(async move {
                let worker = create_test_worker(
                    url,
                    WorkerType::Prefill {
                        bootstrap_port: None,
                    },
                    true,
                );
                router_clone.prefill_workers.write().unwrap().push(worker);
            });
            handles.push(handle);
        }

        // Wait for all tasks
        for handle in handles {
            let _ = handle.await;
        }

        // Check final state
        let workers = router.prefill_workers.read().unwrap();
        assert_eq!(workers.len(), 5);
    }
}<|MERGE_RESOLUTION|>--- conflicted
+++ resolved
@@ -239,16 +239,6 @@
             None
         };
 
-<<<<<<< HEAD
-        if policy.name() == "bucket" {
-            if let Some(bucket_policy) = policy
-                .as_any()
-                .downcast_ref::<crate::policies::BucketPolicy>()
-            {
-                bucket_policy.init_prefill_worker_urls(&prefill_workers);
-            }
-        }
-=======
         // Initialize cache-aware components if needed for decode policy
         let decode_tree = if decode_policy.name() == "cache_aware" {
             // Initialize the policy's internal tree with decode workers
@@ -268,7 +258,15 @@
         } else {
             None
         };
->>>>>>> aa6e1a58
+
+        if policy.name() == "bucket" {
+            if let Some(bucket_policy) = policy
+                .as_any()
+                .downcast_ref::<crate::policies::BucketPolicy>()
+            {
+                bucket_policy.init_prefill_worker_urls(&prefill_workers);
+            }
+        }
 
         // Set up background load monitoring for power-of-two selection
         let (tx, rx) = tokio::sync::watch::channel(HashMap::new());
@@ -280,28 +278,6 @@
             .build()
             .map_err(|e| format!("Failed to create HTTP client: {}", e))?;
 
-<<<<<<< HEAD
-        let load_monitor_handle = if policy.name() == "power_of_two" {
-            let monitor_urls = all_urls.clone();
-            let monitor_interval = interval_secs;
-            let monitor_client = http_client.clone();
-            let policy_clone = Arc::clone(&policy);
-
-            Some(Arc::new(tokio::spawn(async move {
-                Self::monitor_worker_loads_with_client(
-                    monitor_urls,
-                    tx,
-                    monitor_interval,
-                    monitor_client,
-                    policy_clone,
-                )
-                .await;
-            })))
-        } else {
-            None
-        };
-        
-=======
         let load_monitor_handle =
             if prefill_policy.name() == "power_of_two" || decode_policy.name() == "power_of_two" {
                 let monitor_urls = all_urls.clone();
@@ -325,7 +301,6 @@
                 None
             };
 
->>>>>>> aa6e1a58
         let prefill_workers = Arc::new(RwLock::new(prefill_workers));
         let decode_workers = Arc::new(RwLock::new(decode_workers));
 
