--- conflicted
+++ resolved
@@ -320,14 +320,6 @@
         });
 
         // Select servers
-<<<<<<< HEAD
-        let char_count = match request_text {
-            None => 0,
-            Some(text) => text.chars().count()
-        };
-
-=======
->>>>>>> 2b489a2a
         let (prefill, decode) = match self.select_pd_pair(client, request_text).await {
             Ok(pair) => pair,
             Err(e) => {
@@ -406,17 +398,6 @@
             .and_then(|content| content.as_str());
 
         // Select servers
-<<<<<<< HEAD
-        let char_count = request_text
-        .map(|s| s.chars().count())
-        .unwrap_or(0);
-        let char_count = match request_text {
-            None => 0,
-            Some(text) => text.chars().count()
-        };
-
-=======
->>>>>>> 2b489a2a
         let (prefill, decode) = match self.select_pd_pair(client, request_text).await {
             Ok(pair) => pair,
             Err(e) => {
