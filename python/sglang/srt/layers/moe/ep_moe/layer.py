--- conflicted
+++ resolved
@@ -1,11 +1,7 @@
 from __future__ import annotations
 
 import logging
-<<<<<<< HEAD
-from typing import Callable, List, Optional, Tuple
-=======
 from typing import TYPE_CHECKING, Optional
->>>>>>> 915140fd
 
 import torch
 
@@ -18,9 +14,13 @@
     silu_and_mul_masked_post_quant_fwd,
     tma_align_input_scale,
 )
-from sglang.srt.layers.moe.fused_moe_triton.layer import FlashInferFusedMoE, FusedMoE
+from sglang.srt.layers.moe.fused_moe_triton.layer import (
+    FlashInferFusedMoE,
+    FusedMoE,
+    should_use_flashinfer_trtllm_moe,
+)
 from sglang.srt.layers.moe.topk import TopKOutput
-from sglang.srt.layers.moe.utils import DeepEPMode, should_use_flashinfer_trtllm_moe
+from sglang.srt.layers.moe.utils import DeepEPMode
 from sglang.srt.layers.quantization import deep_gemm_wrapper
 from sglang.srt.layers.quantization.base_config import QuantizationConfig
 from sglang.srt.layers.quantization.fp8 import (
@@ -32,18 +32,13 @@
     is_fp8_fnuz,
     sglang_per_token_group_quant_fp8,
 )
-<<<<<<< HEAD
-from sglang.srt.layers.quantization.unquant import UnquantizedFusedMoEMethod
-from sglang.srt.layers.quantization.w4afp8 import W4AFp8Config, W4AFp8MoEMethod
-from sglang.srt.layers.quantization.w8a8_int8 import NPU_W8A8EPMoEMethod, W8A8Int8Config
-=======
->>>>>>> 915140fd
 from sglang.srt.managers.schedule_batch import global_server_args_dict
 from sglang.srt.model_executor.forward_batch_info import ForwardBatch
 from sglang.srt.utils import ceil_div, dispose_tensor, get_bool_env_var, is_hip, is_npu
 
 if TYPE_CHECKING:
     from sglang.srt.layers.moe.token_dispatcher import (
+        AscendDeepEPLLOutput,
         DeepEPLLOutput,
         DeepEPNormalOutput,
         DispatchOutput,
@@ -53,6 +48,7 @@
 _is_npu = is_npu()
 _is_fp8_fnuz = is_fp8_fnuz()
 _use_aiter = get_bool_env_var("SGLANG_USE_AITER") and _is_hip
+
 
 if not (_is_npu or _is_hip):
     from sgl_kernel import silu_and_mul
@@ -108,44 +104,7 @@
 
         self.intermediate_size = intermediate_size
 
-<<<<<<< HEAD
-        # TODO(ch-wan): move quant preparation to FusedMoE
-        if quant_config is None:
-            self.quant_method: Optional[QuantizeMethodBase] = (
-                UnquantizedFusedMoEMethod()
-            )
-            self.use_fp8_w8a8 = False
-            self.use_block_quant = False
-            self.block_shape = None
-            self.activation_scheme = None
-            self.w13_input_scale = None
-            self.w2_input_scale = None
-            self.w13_weight_scale = None
-            self.w2_weight_scale = None
-        elif _is_npu and isinstance(quant_config, W8A8Int8Config):
-            self.quant_method: Optional[QuantizeMethodBase] = NPU_W8A8EPMoEMethod(
-                quant_config
-            )
-            self.use_block_quant = False
-            params_dtype = torch.int8
-        elif isinstance(quant_config, W4AFp8Config):
-            self.quant_method: Optional[QuantizeMethodBase] = W4AFp8MoEMethod(
-                quant_config
-            )
-            self.use_fp8_w8a8 = False
-            self.use_block_quant = False
-            self.fp8_dtype = torch.float8_e4m3fn
-            self.w13_input_scale = None
-            self.w2_input_scale = None
-            self.w13_weight_scale = None
-            self.w2_weight_scale = None
-            self.activation_scheme = quant_config.moe_activation_scheme
-        elif isinstance(quant_config, Fp8Config):
-            self.quant_method: Optional[QuantizeMethodBase] = Fp8MoEMethod(quant_config)
-            self.use_fp8_w8a8 = True
-=======
         if isinstance(quant_config, Fp8Config):
->>>>>>> 915140fd
             self.use_block_quant = getattr(self.quant_method, "block_quant", False)
             self.block_shape = (
                 self.quant_method.quant_config.weight_block_size
@@ -383,7 +342,8 @@
             return_recv_hook=True,
         )
 
-        if self.deepep_mode.enable_low_latency():
+        if self.deepep_mode.enable_low_latency() and not _is_npu:
+            # NPU supports low_latency deepep without deepgemm
             assert (
                 deep_gemm_wrapper.ENABLE_JIT_DEEPGEMM
             ), f"DeepEP {self.deepep_mode} mode requires deep_gemm"
@@ -400,7 +360,7 @@
             )
             # the last one is invalid rank_id
             self.expert_mask[:-1] = 1
-        else:
+        elif not _is_npu:
             self.w13_weight_fp8 = (
                 self.w13_weight,
                 (
@@ -455,6 +415,8 @@
         if _use_aiter:
             # in forward_aiter, we skip token permutation and unpermutation, which have been fused inside aiter kernel
             return self.forward_aiter(dispatch_output)
+        if _is_npu:
+            return self.forward_npu(dispatch_output)
         if dispatch_output.format.is_deepep_normal():
             assert deep_gemm_wrapper.ENABLE_JIT_DEEPGEMM and self.use_fp8_w8a8
             return self.forward_deepgemm_contiguous(dispatch_output)
@@ -718,6 +680,60 @@
         )
 
         return down_output
+
+    def forward_npu(
+        self,
+        dispatch_output: DeepEPLLOutput,
+    ):
+        if TYPE_CHECKING:
+            assert isinstance(dispatch_output, AscendDeepEPLLOutput)
+        hidden_states, topk_idx, topk_weights, _, seg_indptr, _ = dispatch_output
+        assert self.quant_method is not None
+        assert self.activation == "silu"
+
+        # NOTE: Ascend's Dispatch & Combine does not support FP16
+        output_dtype = torch.bfloat16
+
+        pertoken_scale = hidden_states[1]
+        hidden_states = hidden_states[0]
+
+        group_list_type = 1
+        seg_indptr = seg_indptr.to(torch.int64)
+
+        import torch_npu
+
+        # gmm1: gate_up_proj
+        hidden_states = torch_npu.npu_grouped_matmul(
+            x=[hidden_states],
+            weight=[self.w13_weight],
+            scale=[self.w13_weight_scale.to(output_dtype)],
+            per_token_scale=[pertoken_scale],
+            split_item=2,
+            group_list_type=group_list_type,
+            group_type=0,
+            group_list=seg_indptr,
+            output_dtype=output_dtype,
+        )[0]
+
+        # act_fn: swiglu
+        hidden_states = torch_npu.npu_swiglu(hidden_states)
+
+        hidden_states, swiglu_out_scale = torch_npu.npu_dynamic_quant(hidden_states)
+
+        # gmm2: down_proj
+        hidden_states = torch_npu.npu_grouped_matmul(
+            x=[hidden_states],
+            weight=[self.w2_weight],
+            scale=[self.w2_weight_scale.to(output_dtype)],
+            per_token_scale=[swiglu_out_scale],
+            split_item=2,
+            group_list_type=group_list_type,
+            group_type=0,
+            group_list=seg_indptr,
+            output_dtype=output_dtype,
+        )[0]
+
+        return hidden_states
 
 
 class FlashInferEPMoE(EPMoE):
@@ -780,207 +796,9 @@
         )
 
 
-class AscendDeepEPMoE(EPMoE):
-    _has_printed = False
-
-    def __init__(
-        self,
-        num_experts: int,
-        top_k: int,
-        hidden_size: int,
-        intermediate_size: int,
-        layer_id: int,
-        params_dtype: Optional[torch.dtype] = None,
-        quant_config: Optional[QuantizationConfig] = None,
-        tp_size: Optional[int] = None,
-        prefix: str = "",
-        correction_bias: Optional[torch.Tensor] = None,
-        custom_routing_function: Optional[Callable] = None,
-        activation: str = "silu",
-        routed_scaling_factor: Optional[float] = None,
-        deepep_mode: DeepEPMode = DeepEPMode.auto,
-    ):
-        super().__init__(
-            num_experts=num_experts,
-            top_k=top_k,
-            hidden_size=hidden_size,
-            intermediate_size=intermediate_size,
-            layer_id=layer_id,
-            params_dtype=params_dtype,
-            quant_config=quant_config,
-            tp_size=tp_size,
-            prefix=prefix,
-            activation=activation,
-            routed_scaling_factor=routed_scaling_factor,
-        )
-        self.deepep_mode = deepep_mode
-
-    def weight_loader(
-        self,
-        param: torch.nn.Parameter,
-        loaded_weight: torch.Tensor,
-        weight_name: str,
-        shard_id: str,
-        expert_id: int,
-    ) -> None:
-        physical_expert_ids = (
-            get_global_expert_location_metadata().logical_to_all_physical(
-                self.layer_id, expert_id
-            )
-        )
-        for physical_expert_id in physical_expert_ids:
-            self._weight_loader_physical(
-                param=param,
-                loaded_weight=loaded_weight,
-                weight_name=weight_name,
-                shard_id=shard_id,
-                expert_id=physical_expert_id,
-            )
-
-    def _weight_loader_physical(
-        self,
-        param: torch.nn.Parameter,
-        loaded_weight: torch.Tensor,
-        weight_name: str,
-        shard_id: str,
-        expert_id: int,
-    ) -> None:
-        if expert_id < self.start_expert_id or expert_id > self.end_expert_id:
-            return
-        expert_id = expert_id - self.start_expert_id
-
-        if shard_id not in ("w1", "w2", "w3"):
-            raise ValueError(
-                f"shard_id must be ['w1','w2','w3'] but " f"got {shard_id}."
-            )
-
-        # Special case for w8a8 scales.
-        if "scale" in weight_name or "offset" in weight_name:
-            self._load_w8a8_scale(
-                param.data,
-                loaded_weight,
-                shard_id,
-                expert_id,
-            )
-            return
-
-        if shard_id == "w2":
-            param.data[expert_id] = loaded_weight
-        elif shard_id == "w1":
-            param.data[expert_id][: self.intermediate_size, :] = loaded_weight
-        elif shard_id == "w3":
-            param.data[expert_id][self.intermediate_size :, :] = loaded_weight
-        else:
-            raise ValueError(f"Expected shard_id w1,w2 or w3 but got {shard_id}")
-
-    def _load_w8a8_scale(
-        self,
-        param: torch.nn.Parameter,
-        loaded_weight: torch.Tensor,
-        shard_id: str,
-        expert_id: int,
-    ) -> None:
-        expert_data = param.data[expert_id]
-        SHARD_ID_TO_SHARDED_DIM = {"w1": 0, "w2": 1, "w3": 0}
-        shard_dim = SHARD_ID_TO_SHARDED_DIM[shard_id]
-        if shard_id == "w2":
-            expert_data.copy_(loaded_weight)
-        elif shard_id in ("w1", "w3"):
-            # Index the loaded weight for tp sharding.
-            # gate_up_proj: "MergedColumnParallel", so tp sharding on output_dim
-            shard_size = expert_data.shape[shard_dim] // 2
-
-            if shard_id == "w1":
-                expert_data = expert_data.narrow(shard_dim, 0, shard_size)
-            # w3, up_proj: Load into second logical weight of w13.
-            else:
-                assert shard_id == "w3"
-                expert_data = expert_data.narrow(shard_dim, shard_size, shard_size)
-            expert_data.copy_(loaded_weight)
-
-    def forward(
-        self,
-        hidden_states: torch.Tensor,
-        topk_idx: torch.Tensor,
-        topk_weights: torch.Tensor,
-        reorder_topk_ids: torch.Tensor,
-        seg_indptr: torch.Tensor,
-        masked_m: torch.Tensor,
-        expected_m: int,
-        num_recv_tokens_per_expert: List[int],
-        forward_batch: ForwardBatch,
-    ):
-        assert self.quant_method is not None
-        assert self.activation == "silu"
-
-        pertoken_scale = hidden_states[1]
-        hidden_states = hidden_states[0]
-        output_dtype = torch.bfloat16
-
-        group_list_type = 1
-        seg_indptr = seg_indptr.to(torch.int64)
-
-        import torch_npu
-
-        # gmm1: gate_up_proj
-        hidden_states = torch_npu.npu_grouped_matmul(
-            x=[hidden_states],
-            weight=[self.w13_weight],
-            scale=[self.w13_weight_scale.to(output_dtype)],
-            per_token_scale=[pertoken_scale],
-            split_item=2,
-            group_list_type=group_list_type,
-            group_type=0,
-            group_list=seg_indptr,
-            output_dtype=output_dtype,
-        )[0]
-
-        # act_fn: swiglu
-        hidden_states = torch_npu.npu_swiglu(hidden_states)
-
-        hidden_states, swiglu_out_scale = torch_npu.npu_dynamic_quant(hidden_states)
-
-        # gmm2: down_proj
-        hidden_states = torch_npu.npu_grouped_matmul(
-            x=[hidden_states],
-            weight=[self.w2_weight],
-            scale=[self.w2_weight_scale.to(output_dtype)],
-            per_token_scale=[swiglu_out_scale],
-            split_item=2,
-            group_list_type=group_list_type,
-            group_type=0,
-            group_list=seg_indptr,
-            output_dtype=output_dtype,
-        )[0]
-
-        return hidden_states
-
-
 def get_moe_impl_class():
-<<<<<<< HEAD
-    if global_server_args_dict["enable_deepep_moe"]:
-        if _is_npu:
-            return AscendDeepEPMoE
-=======
     if global_server_args_dict["moe_a2a_backend"].is_deepep():
->>>>>>> 915140fd
         return DeepEPMoE
-
-    # NEW: Direct FP4 detection (bypasses EP requirements)
-    # Check for FP4 quantization with TRTLLM flag, regardless of EP
-    if global_server_args_dict.get("enable_flashinfer_trtllm_moe", False):
-        try:
-            # Check the quantization argument directly
-            quantization = global_server_args_dict.get("quantization")
-            if quantization == "modelopt_fp4":
-                from sglang.srt.layers.moe.fused_moe_triton.layer import (
-                    FlashInferFP4MoE,
-                )
-
-                return FlashInferFP4MoE
-        except:
-            pass
-
     if global_server_args_dict["enable_flashinfer_cutlass_moe"]:
         return FusedMoE
     if get_moe_expert_parallel_world_size() > 1:
