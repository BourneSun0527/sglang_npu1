--- conflicted
+++ resolved
@@ -237,14 +237,10 @@
 
     @classmethod
     def get_config_filenames(cls) -> List[str]:
-<<<<<<< HEAD
-        return ["quant_model_description.json"]
-=======
         filenames = []
         if _is_npu:
             filenames.append("quant_model_description.json")
         return filenames
->>>>>>> 915140fd
 
     @classmethod
     def from_config(cls, config: Dict[str, Any]) -> W8A8Int8Config:
