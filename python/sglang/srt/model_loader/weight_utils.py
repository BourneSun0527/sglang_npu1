# Adapted from https://github.com/vllm-project/vllm/blob/v0.6.4.post1/vllm/model_executor/model_loader/weight_utils.py

"""Utilities for downloading and initializing model weights."""
import concurrent.futures
import fnmatch
import glob
import hashlib
import json
import logging
import os
import queue
import tempfile
from collections import defaultdict
from typing import (
    Any,
    Callable,
    Dict,
    Generator,
    Iterable,
    List,
    Optional,
    Tuple,
    Union,
)

import filelock
import huggingface_hub.constants
import numpy as np
import safetensors.torch
import torch
from huggingface_hub import HfFileSystem, hf_hub_download, snapshot_download
from pydantic import BaseModel, ConfigDict, ValidationInfo, model_validator
from tqdm.auto import tqdm

from sglang.srt.configs.load_config import LoadConfig
from sglang.srt.configs.model_config import ModelConfig
from sglang.srt.distributed import get_tensor_model_parallel_rank
from sglang.srt.layers.quantization import QuantizationConfig, get_quantization_config
from sglang.srt.layers.quantization.modelopt_quant import ModelOptFp4Config
from sglang.srt.utils import print_warning_once

logger = logging.getLogger(__name__)

# use system-level temp directory for file locks, so that multiple users
# can share the same lock without error.
# lock files in the temp directory will be automatically deleted when the
# system reboots, so users will not complain about annoying lock files
temp_dir = tempfile.gettempdir()


def enable_hf_transfer():
    """automatically activates hf_transfer"""
    if "HF_HUB_ENABLE_HF_TRANSFER" not in os.environ:
        try:
            # enable hf hub transfer if available
            import hf_transfer  # type: ignore # noqa

            huggingface_hub.constants.HF_HUB_ENABLE_HF_TRANSFER = True
        except ImportError:
            pass


enable_hf_transfer()


class DisabledTqdm(tqdm):
    def __init__(self, *args, **kwargs):
        super().__init__(*args, **kwargs, disable=True)


def get_lock(model_name_or_path: str, cache_dir: Optional[str] = None):
    lock_dir = cache_dir or temp_dir
    os.makedirs(os.path.dirname(lock_dir), exist_ok=True)
    model_name = model_name_or_path.replace("/", "-")
    hash_name = hashlib.sha256(model_name.encode()).hexdigest()
    # add hash to avoid conflict with old users' lock files
    lock_file_name = hash_name + model_name + ".lock"
    # mode 0o666 is required for the filelock to be shared across users
    lock = filelock.FileLock(os.path.join(lock_dir, lock_file_name), mode=0o666)
    return lock


def _shared_pointers(tensors):
    ptrs = defaultdict(list)
    for k, v in tensors.items():
        ptrs[v.data_ptr()].append(k)
    failing = []
    for _, names in ptrs.items():
        if len(names) > 1:
            failing.append(names)
    return failing


def convert_bin_to_safetensor_file(
    pt_filename: str,
    sf_filename: str,
) -> None:
    loaded = torch.load(pt_filename, map_location="cpu", weights_only=True)
    if "state_dict" in loaded:
        loaded = loaded["state_dict"]
    shared = _shared_pointers(loaded)
    for shared_weights in shared:
        for name in shared_weights[1:]:
            loaded.pop(name)

    # For tensors to be contiguous
    loaded = {k: v.contiguous() for k, v in loaded.items()}

    dirname = os.path.dirname(sf_filename)
    os.makedirs(dirname, exist_ok=True)
    save_file(loaded, sf_filename, metadata={"format": "pt"})

    # check file size
    sf_size = os.stat(sf_filename).st_size
    pt_size = os.stat(pt_filename).st_size
    if (sf_size - pt_size) / pt_size > 0.01:
        raise RuntimeError(
            f"""The file size different is more than 1%:
         - {sf_filename}: {sf_size}
         - {pt_filename}: {pt_size}
         """
        )

    # check if the tensors are the same
    reloaded = safetensors.torch.load_file(sf_filename)
    for k in loaded:
        pt_tensor = loaded[k]
        sf_tensor = reloaded[k]
        if not torch.equal(pt_tensor, sf_tensor):
            raise RuntimeError(f"The output tensors do not match for key {k}")


# TODO(woosuk): Move this to other place.
def get_quant_config(
    model_config: ModelConfig,
    load_config: LoadConfig,
    packed_modules_mapping: Dict[str, List[str]],
) -> QuantizationConfig:
    quant_cls = get_quantization_config(model_config.quantization)

    # GGUF doesn't have config file
    if model_config.quantization == "gguf":
        return quant_cls.from_config({})

    # Read the quantization config from the HF model config, if available.
    hf_quant_config = getattr(model_config.hf_config, "quantization_config", None)
    # some vision model may keep quantization_config in their text_config
    hf_text_config = getattr(model_config.hf_config, "text_config", None)
    if hf_quant_config is None and hf_text_config is not None:
        hf_quant_config = getattr(hf_text_config, "quantization_config", None)
    if hf_quant_config is None:
        # compressed-tensors uses a compressions_config
        hf_quant_config = getattr(model_config.hf_config, "compression_config", None)
    if hf_quant_config is not None:
        hf_quant_config["packed_modules_mapping"] = packed_modules_mapping
        return quant_cls.from_config(hf_quant_config)
    # In case of bitsandbytes/QLoRA, get quant config from the adapter model.
    if model_config.quantization == "bitsandbytes":
        if (
            not load_config.model_loader_extra_config
            or "qlora_adapter_name_or_path" not in load_config.model_loader_extra_config
        ):
            return quant_cls.from_config({"adapter_name_or_path": ""})
        model_name_or_path = load_config.model_loader_extra_config[
            "qlora_adapter_name_or_path"
        ]

    else:
        model_name_or_path = model_config.model_path
    is_local = os.path.isdir(model_name_or_path)
    if not is_local:
        # Download the config files.
        with get_lock(model_name_or_path, load_config.download_dir):
            hf_folder = snapshot_download(
                model_name_or_path,
                revision=model_config.revision,
                allow_patterns="*.json",
                cache_dir=load_config.download_dir,
                local_files_only=huggingface_hub.constants.HF_HUB_OFFLINE,
                tqdm_class=DisabledTqdm,
            )
    else:
        hf_folder = model_name_or_path

    possible_config_filenames = quant_cls.get_config_filenames()

    # If the quantization config is not found, use the default config.
    if not possible_config_filenames:
        return quant_cls()

    config_files = glob.glob(os.path.join(hf_folder, "*.json"))

    quant_config_files = [
        f for f in config_files if any(f.endswith(x) for x in possible_config_filenames)
    ]
    if len(quant_config_files) == 0:
        raise ValueError(f"Cannot find the config file for {model_config.quantization}")
    if len(quant_config_files) > 1:
        raise ValueError(
            f"Found multiple config files for {model_config.quantization}: "
            f"{quant_config_files}"
        )

    quant_config_file = quant_config_files[0]
    with open(quant_config_file) as f:
        config = json.load(f)

        if model_config.quantization == "bitsandbytes":
            config["adapter_name_or_path"] = model_name_or_path
        elif model_config.quantization == "modelopt":
            if config["producer"]["name"] == "modelopt":
                # (yizhang2077) workaround for nvidia/Llama-4-Maverick-17B-128E-Eagle3
                if config["quantization"]["quant_algo"] is None:
                    if (
                        model_config.hf_config.architectures[0]
                        != "LlamaForCausalLMEagle3"
                    ):
                        raise ValueError(
                            f"Invalid quant_config, quantization method: {model_config.quantization},"
                            f"hf architectures: {model_config.hf_config.architectures[0]}. "
                        )
                    return None
                if "FP4" in config["quantization"]["quant_algo"]:
                    return ModelOptFp4Config.from_config(config)
                else:
                    return quant_cls.from_config(config)
            else:
                raise ValueError(
                    f"Unsupported quantization config"
                    f" found for {model_config.quantization} in {f}."
                )
<<<<<<< HEAD
        elif model_config.quantization == "w8a8_int8" and packed_modules_mapping:
=======
        elif model_config.quantization == "w8a8_int8":
>>>>>>> aa4c66b5
            config["packed_modules_mapping"] = packed_modules_mapping

    return quant_cls.from_config(config)


def download_weights_from_hf(
    model_name_or_path: str,
    cache_dir: Optional[str],
    allow_patterns: List[str],
    revision: Optional[str] = None,
    ignore_patterns: Optional[Union[str, List[str]]] = None,
) -> str:
    """Download model weights from Hugging Face Hub.

    Args:
        model_name_or_path (str): The model name or path.
        cache_dir (Optional[str]): The cache directory to store the model
            weights. If None, will use HF defaults.
        allow_patterns (List[str]): The allowed patterns for the
            weight files. Files matched by any of the patterns will be
            downloaded.
        revision (Optional[str]): The revision of the model.
        ignore_patterns (Optional[Union[str, List[str]]]): The patterns to
            filter out the weight files. Files matched by any of the patterns
            will be ignored.

    Returns:
        str: The path to the downloaded model weights.
    """
    if not huggingface_hub.constants.HF_HUB_OFFLINE:
        # Before we download we look at that is available:
        fs = HfFileSystem()
        file_list = fs.ls(model_name_or_path, detail=False, revision=revision)

        # depending on what is available we download different things
        for pattern in allow_patterns:
            matching = fnmatch.filter(file_list, pattern)
            if len(matching) > 0:
                allow_patterns = [pattern]
                break

    logger.info("Using model weights format %s", allow_patterns)
    # Use file lock to prevent multiple processes from
    # downloading the same model weights at the same time.
    with get_lock(model_name_or_path, cache_dir):
        hf_folder = snapshot_download(
            model_name_or_path,
            allow_patterns=allow_patterns,
            ignore_patterns=ignore_patterns,
            cache_dir=cache_dir,
            tqdm_class=DisabledTqdm,
            revision=revision,
            local_files_only=huggingface_hub.constants.HF_HUB_OFFLINE,
        )
    return hf_folder


def download_safetensors_index_file_from_hf(
    model_name_or_path: str,
    index_file: str,
    cache_dir: Optional[str],
    revision: Optional[str] = None,
) -> None:
    """Download hf safetensors index file from Hugging Face Hub.

    Args:
        model_name_or_path (str): The model name or path.
        cache_dir (Optional[str]): The cache directory to store the model
            weights. If None, will use HF defaults.
        revision (Optional[str]): The revision of the model.
    """
    # Use file lock to prevent multiple processes from
    # downloading the same model weights at the same time.
    with get_lock(model_name_or_path, cache_dir):
        try:
            # Download the safetensors index file.
            hf_hub_download(
                repo_id=model_name_or_path,
                filename=index_file,
                cache_dir=cache_dir,
                revision=revision,
                local_files_only=huggingface_hub.constants.HF_HUB_OFFLINE,
            )
        # If file not found on remote or locally, we should not fail since
        # only some models will have index_file.
        except huggingface_hub.utils.EntryNotFoundError:
            logger.info("No %s found in remote.", index_file)
        except huggingface_hub.utils.LocalEntryNotFoundError:
            logger.info("No %s found in local cache.", index_file)


# For models like Mistral-7B-v0.3, there are both sharded
# safetensors files and a consolidated safetensors file.
# Passing both of these to the weight loader functionality breaks.
# So, we use the index_file to
# look up which safetensors files should be used.
def filter_duplicate_safetensors_files(
    hf_weights_files: List[str], hf_folder: str, index_file: str
) -> List[str]:
    # model.safetensors.index.json is a mapping from keys in the
    # torch state_dict to safetensors file holding that weight.
    index_file_name = os.path.join(hf_folder, index_file)
    if not os.path.isfile(index_file_name):
        return hf_weights_files

    # Iterate through the weight_map (weight_name: safetensors files)
    # to identify weights that we should use.
    with open(index_file_name) as f:
        weight_map = json.load(f)["weight_map"]
    weight_files_in_index = set()
    for weight_name in weight_map:
        weight_files_in_index.add(os.path.join(hf_folder, weight_map[weight_name]))
    # Filter out any fields that are not found in the index file.
    hf_weights_files = [f for f in hf_weights_files if f in weight_files_in_index]
    return hf_weights_files


def filter_files_not_needed_for_inference(hf_weights_files: List[str]) -> List[str]:
    """
    Exclude files that are not needed for inference.

    See https://github.com/huggingface/transformers/blob/v4.34.0/src/transformers/trainer.py#L227-L233
    """
    blacklist = [
        "training_args.bin",
        "optimizer.bin",
        "optimizer.pt",
        "scheduler.pt",
        "scaler.pt",
    ]
    hf_weights_files = [
        f for f in hf_weights_files if not any(f.endswith(x) for x in blacklist)
    ]
    return hf_weights_files


# explicitly use pure text format, with a newline at the end
# this makes it impossible to see the animation in the progress bar
# but will avoid messing up with ray or multiprocessing, which wraps
# each line of output with some prefix.
_BAR_FORMAT = "{desc}: {percentage:3.0f}% Completed | {n_fmt}/{total_fmt} [{elapsed}<{remaining}, {rate_fmt}]\n"  # noqa: E501


def np_cache_weights_iterator(
    model_name_or_path: str,
    cache_dir: Optional[str],
    hf_folder: str,
    hf_weights_files: List[str],
) -> Generator[Tuple[str, torch.Tensor], None, None]:
    """Iterate over the weights in the model np files.

    Will dump the model weights to numpy files if they are not already dumped.
    """
    enable_tqdm = (
        not torch.distributed.is_initialized() or torch.distributed.get_rank() == 0
    )
    # Convert the model weights from torch tensors to numpy arrays for
    # faster loading.
    np_folder = os.path.join(hf_folder, "np")
    os.makedirs(np_folder, exist_ok=True)
    weight_names_file = os.path.join(np_folder, "weight_names.json")
    # Use file lock to prevent multiple processes from
    # dumping the same model weights to numpy at the same time.
    with get_lock(model_name_or_path, cache_dir):
        if not os.path.exists(weight_names_file):
            weight_names: List[str] = []
            for bin_file in tqdm(
                hf_weights_files,
                desc="Loading np_cache checkpoint shards",
                disable=not enable_tqdm,
                bar_format=_BAR_FORMAT,
            ):
                state = torch.load(bin_file, map_location="cpu", weights_only=True)
                for name, param in state.items():
                    param_path = os.path.join(np_folder, name)
                    with open(param_path, "wb") as f:
                        np.save(f, param.cpu().detach().numpy())
                    weight_names.append(name)
            with open(weight_names_file, "w") as f:
                json.dump(weight_names, f)

    with open(weight_names_file) as f:
        weight_names = json.load(f)

    for name in weight_names:
        param_path = os.path.join(np_folder, name)
        with open(param_path, "rb") as f:
            param = np.load(f)
        yield name, torch.from_numpy(param)


def decrypt(fn, key):
    raise NotImplementedError()


def safetensors_encrypted_weights_iterator(
    hf_weights_files: List[str],
    is_all_weights_sharded: bool = False,
    decryption_key: Optional[str] = None,
):
    raise NotImplementedError()


def safetensors_weights_iterator(
    hf_weights_files: List[str],
    is_all_weights_sharded: bool = False,
    decryption_key: Optional[str] = None,
    disable_mmap: bool = False,
) -> Generator[Tuple[str, torch.Tensor], None, None]:
    """Iterate over the weights in the model safetensor files.

    If is_all_weights_sharded is True, it uses more optimize read by reading an
    entire file instead of reading each tensor one by one.
    """
    if decryption_key:
        yield from safetensors_encrypted_weights_iterator(
            hf_weights_files, is_all_weights_sharded, decryption_key
        )
        return

    enable_tqdm = (
        not torch.distributed.is_initialized() or torch.distributed.get_rank() == 0
    )
    for st_file in tqdm(
        hf_weights_files,
        desc="Loading safetensors checkpoint shards",
        disable=not enable_tqdm,
        bar_format=_BAR_FORMAT,
    ):
        if disable_mmap:
            with open(st_file, "rb") as f:
                result = safetensors.torch.load(f.read())
                for name, param in result.items():
                    yield name, param
        else:
            with safetensors.safe_open(st_file, framework="pt", device="cpu") as f:
                for name in f.keys():
                    yield name, f.get_tensor(name)


def multi_thread_safetensors_weights_iterator(
    hf_weights_files: List[str],
    is_all_weights_sharded: bool = False,
    decryption_key: Optional[str] = None,
    max_workers: int = 4,
    disable_mmap: bool = False,
) -> Generator[Tuple[str, torch.Tensor], None, None]:
    """Multi-Thread iterate over the weights in the model safetensor files.

    If is_all_weights_sharded is True, it uses more optimize read by reading an
    entire file instead of reading each tensor one by one.
    """
    if decryption_key:
        logger.warning(
            "Multi-Thread loading is not working for encrypted safetensor weights."
        )
        yield from safetensors_encrypted_weights_iterator(
            hf_weights_files, is_all_weights_sharded, decryption_key
        )
        return

    enable_tqdm = (
        not torch.distributed.is_initialized() or torch.distributed.get_rank() == 0
    )

    def _load_file(st_file: str):
        if disable_mmap:
            with open(st_file, "rb") as f:
                result = safetensors.torch.load(f.read())
        else:
            with safetensors.safe_open(st_file, framework="pt", device="cpu") as f:
                result = {k: f.get_tensor(k) for k in f.keys()}

        return result

    with concurrent.futures.ThreadPoolExecutor(max_workers=max_workers) as executor:
        futures = [executor.submit(_load_file, st_file) for st_file in hf_weights_files]

        if enable_tqdm:
            futures_iter = tqdm(
                concurrent.futures.as_completed(futures),
                total=len(hf_weights_files),
                desc="Multi-thread loading shards",
                disable=not enable_tqdm,
                bar_format=_BAR_FORMAT,
            )
        else:
            futures_iter = concurrent.futures.as_completed(futures)

        for future in futures_iter:
            state_dict = future.result()
            for name, param in state_dict.items():
                yield name, param


def pt_weights_iterator(
    hf_weights_files: List[str],
) -> Generator[Tuple[str, torch.Tensor], None, None]:
    """Iterate over the weights in the model bin/pt files."""
    enable_tqdm = (
        not torch.distributed.is_initialized() or torch.distributed.get_rank() == 0
    )
    for bin_file in tqdm(
        hf_weights_files,
        desc="Loading pt checkpoint shards",
        disable=not enable_tqdm,
        bar_format=_BAR_FORMAT,
    ):
        state = torch.load(bin_file, map_location="cpu", weights_only=True)
        yield from state.items()
        del state


def multi_thread_pt_weights_iterator(
    hf_weights_files: List[str],
    max_workers: int = 4,
) -> Generator[Tuple[str, torch.Tensor], None, None]:
    """Multi-Thread iterate over the weights in the model bin/pt files."""
    enable_tqdm = (
        not torch.distributed.is_initialized() or torch.distributed.get_rank() == 0
    )

    def _load_file(bin_file: str):
        return torch.load(bin_file, map_location="cpu", weights_only=True)

    with concurrent.futures.ThreadPoolExecutor(max_workers=max_workers) as executor:
        futures = [
            executor.submit(_load_file, bin_file) for bin_file in hf_weights_files
        ]

        if enable_tqdm:
            futures_iter = tqdm(
                concurrent.futures.as_completed(futures),
                total=len(hf_weights_files),
                desc="Multi-thread loading pt checkpoint shards",
                disable=not enable_tqdm,
                bar_format=_BAR_FORMAT,
            )
        else:
            futures_iter = concurrent.futures.as_completed(futures)

        for future in futures_iter:
            state = future.result()
            yield from state.items()


def get_gguf_extra_tensor_names(
    gguf_file: str, gguf_to_hf_name_map: Dict[str, str]
) -> List[str]:
    import gguf

    reader = gguf.GGUFReader(gguf_file)
    expected_gguf_keys = set(gguf_to_hf_name_map.keys())
    exact_gguf_keys = set([tensor.name for tensor in reader.tensors])
    extra_keys = expected_gguf_keys - exact_gguf_keys
    return [gguf_to_hf_name_map[key] for key in extra_keys]


def gguf_quant_weights_iterator(
    gguf_file: str, gguf_to_hf_name_map: Dict[str, str]
) -> Generator[Tuple[str, torch.Tensor], None, None]:
    """
    Iterate over the quant weights in the model gguf files and convert
    them to torch tensors
    """

    import gguf

    reader = gguf.GGUFReader(gguf_file)

    for tensor in reader.tensors:
        if tensor.name in gguf_to_hf_name_map:
            weight_type = tensor.tensor_type
            name = gguf_to_hf_name_map[tensor.name]

            if weight_type.name != "F32":
                weight_type_name = name.replace("weight", "qweight_type")
                weight_type = torch.tensor(weight_type)
                yield weight_type_name, weight_type

    for tensor in reader.tensors:
        if tensor.name in gguf_to_hf_name_map:
            weight = tensor.data
            weight_type = tensor.tensor_type
            name = gguf_to_hf_name_map[tensor.name]

            if weight_type.name != "F32":
                name = name.replace("weight", "qweight")
            param = torch.tensor(weight)
            yield name, param


def convert_pyslice_to_tensor(x: Any) -> torch.Tensor:
    """convert PySafeSlice object from safetensors to torch.Tensor

    PySafeSlice object supports indexing, which is done before loading the
    actual tensor and can reduce the amount of memory being read into the
    memory. However, it does not support more advanced functionalities
    like `.view()` or `.t()`. Therefore, if we need to modify the loaded
    tensor with these more complicated operators, we need to convert to
    tensor first.
    """
    if not isinstance(x, torch.Tensor):
        x = x[:]
    return x


def default_weight_loader(param: torch.Tensor, loaded_weight: torch.Tensor) -> None:
    """Default weight loader."""
    try:
        if param.numel() == 1 and loaded_weight.numel() == 1:
            # Sometimes scalar values aren't considered tensors with shapes
            # so if both param and loaded_weight are a scalar,
            # "broadcast" instead of copy
            param.data.fill_(loaded_weight.item())
        else:
            assert param.size() == loaded_weight.size(), (
                f"Attempted to load weight ({loaded_weight.size()}) "
                f"into parameter ({param.size()})"
            )

            param.data.copy_(loaded_weight)
    except Exception:
        # NOTE: This exception is added for the purpose of setting breakpoint to
        # debug weight loading issues.
        raise


def row_parallel_weight_loader(
    param: torch.Tensor, loaded_weight: torch.Tensor
) -> None:
    """Load weights that are row-parallelized."""
    tp_rank = get_tensor_model_parallel_rank()
    shard_dim = 0 if param.dim() != 1 else None

    if shard_dim is not None:
        shard_size = param.data.shape[shard_dim]
        start_idx = tp_rank * shard_size
        loaded_weight = loaded_weight.narrow(shard_dim, start_idx, shard_size)

    return default_weight_loader(param, loaded_weight)


LoaderFunction = Callable[[torch.Tensor, torch.Tensor], torch.Tensor]


def sharded_weight_loader(shard_axis: int) -> LoaderFunction:
    """Create a weight loader that shards the weights along the given axis"""

    def loader(param: torch.Tensor, loaded_weight: torch.Tensor) -> None:
        tp_rank = get_tensor_model_parallel_rank()

        shard_size = param.data.shape[shard_axis]
        start_idx = tp_rank * shard_size
        loaded_weight = loaded_weight.narrow(shard_axis, start_idx, shard_size)

        return default_weight_loader(param, loaded_weight)

    return loader


def composed_weight_loader(
    loader: LoaderFunction, fn: Callable[[torch.Tensor], torch.Tensor]
) -> LoaderFunction:
    """Create a weight loader that post-processes the weights after loading"""

    def composed_loader(param: torch.Tensor, loaded_weight: torch.Tensor) -> None:
        loader(param, loaded_weight)
        param.data.copy_(fn(param))
        return

    return composed_loader


def runai_safetensors_weights_iterator(
    hf_weights_files: List[str],
) -> Generator[Tuple[str, torch.Tensor], None, None]:
    """Iterate over the weights in the model safetensor files."""
    from runai_model_streamer import SafetensorsStreamer

    enable_tqdm = (
        not torch.distributed.is_initialized() or torch.distributed.get_rank() == 0
    )

    with SafetensorsStreamer() as streamer:
        for st_file in tqdm(
            hf_weights_files,
            desc="Loading safetensors using Runai Model Streamer",
            disable=not enable_tqdm,
            bar_format=_BAR_FORMAT,
        ):
            streamer.stream_file(st_file)
            yield from streamer.get_tensors()


def set_runai_streamer_env(load_config: LoadConfig):
    if load_config.model_loader_extra_config:
        extra_config = load_config.model_loader_extra_config

        if "concurrency" in extra_config and isinstance(
            extra_config.get("concurrency"), int
        ):
            os.environ["RUNAI_STREAMER_CONCURRENCY"] = str(
                extra_config.get("concurrency")
            )

        if "memory_limit" in extra_config and isinstance(
            extra_config.get("memory_limit"), int
        ):
            os.environ["RUNAI_STREAMER_MEMORY_LIMIT"] = str(
                extra_config.get("memory_limit")
            )

    runai_streamer_s3_endpoint = os.getenv("RUNAI_STREAMER_S3_ENDPOINT")
    aws_endpoint_url = os.getenv("AWS_ENDPOINT_URL")
    if runai_streamer_s3_endpoint is None and aws_endpoint_url is not None:
        os.environ["RUNAI_STREAMER_S3_ENDPOINT"] = aws_endpoint_url


def initialize_dummy_weights(
    model: torch.nn.Module,
    low: float = -1e-3,
    high: float = 1e-3,
    seed: int = 1234,
) -> None:
    """Initialize model weights with random values.

    The model weights must be randomly initialized for accurate performance
    measurements. Additionally, the model weights should not cause NaNs in the
    forward pass. We empirically found that initializing the weights with
    values between -1e-3 and 1e-3 works well for most models.

    We use per-parameter random seed, so that dummy weights are consistent,
    even if the model is partitioned across multiple devices. When the seed
    is fixed, the random values generated by this function only depends on
    the parameter's number of elements and its data type.
    """
    for param in model.state_dict().values():
        if torch.is_floating_point(param):
            generator = torch.Generator(device=param.data.device)
            generator.manual_seed(seed)
            if torch.finfo(param.data.dtype).bits < 16:
                # uniform_ doesn't support < 16-bit datatypes (FP8)
                dtype = param.data.dtype
                tmp_param = param.data.to(torch.float16)
                tmp_param = tmp_param.uniform_(low, high, generator=generator).to(dtype)
                param.data.copy_(tmp_param)
            else:
                param.uniform_(low, high, generator=generator)


def maybe_remap_kv_scale_name(name: str, params_dict: dict) -> Optional[str]:
    """Remap the name of FP8 k/v_scale parameters.

    This function handles the remapping of FP8 k/v_scale parameter names.
    It detects if the given name ends with a suffix and attempts to remap
    it to the expected name format in the model. If the remapped name is not
    found in the params_dict, a warning is printed and None is returned.

    Args:
        name (str): The original loaded checkpoint parameter name.
        params_dict (dict): Dictionary containing the model's named parameters.

    Returns:
        str: The remapped parameter name if successful, or the original name
             if no remapping is needed.
        None: If the remapped name is not found in params_dict.
    """
    if name.endswith(".kv_scale"):
        print_warning_once(
            "DEPRECATED. Found kv_scale in the checkpoint. "
            "This format is deprecated in favor of separate k_scale and "
            "v_scale tensors and will be removed in a future release. "
            "Functionally, we will remap kv_scale to k_scale and duplicate "
            "k_scale to v_scale"
        )
        # NOTE: we remap the deprecated kv_scale to k_scale
        remapped_name = name.replace(".kv_scale", ".attn.k_scale")
        if remapped_name not in params_dict:
            print_warning_once(
                f"Found kv_scale in the checkpoint (e.g. {name}), "
                "but not found the expected name in the model "
                f"(e.g. {remapped_name}). kv_scale is "
                "not loaded."
            )
            return None
        return remapped_name

    possible_scale_names = [".k_scale", ".v_scale"]
    modelopt_scale_names = [".self_attn.k_proj.k_scale", ".self_attn.v_proj.v_scale"]
    for scale_name in possible_scale_names:
        if name.endswith(scale_name):
            # Check and remap the name based on modelopt scale names
            if any(
                modelopt_scale_name in name
                for modelopt_scale_name in modelopt_scale_names
            ):
                remapped_name = name.replace(
                    f".self_attn.{scale_name[1]}_proj{scale_name}",
                    f".self_attn.attn{scale_name}",
                )
            else:
                remapped_name = name.replace(scale_name, f".attn{scale_name}")
            if remapped_name not in params_dict:
                print_warning_once(
                    f"Found {scale_name} in the checkpoint (e.g. {name}), "
                    "but not found the expected name in the model "
                    f"(e.g. {remapped_name}). {scale_name} is "
                    "not loaded."
                )
                return None
            return remapped_name

    # If there were no matches, return the untouched param name
    return name


# Adapted from https://github.com/vllm-project/vllm/blob/68ad4e3a8d8a66fb2a43be57471ee13a8bec4ec0/vllm/model_executor/layers/quantization/schema.py
class KVCacheQuantSchema(BaseModel):
    dtype: str
    # Each key is a TP rank. Each value is a dictionary mapping a TP rank's
    # layer indices to their per-tensor KV cache scaling factor.
    # TODO: Consider pulling this and its validation methods out into its
    # own schema class (tricky as its members are variable)
    scaling_factor: Dict[int, Dict[int, float]]

    @model_validator(mode="after")
    def check_is_fp8(self) -> "KVCacheQuantSchema":
        assert self.dtype == "float8_e4m3fn", (
            "Loaded scaling factors intended for KV cache dtype = "
            f"{self.dtype} rather than float8_e4m3fn!"
        )
        return self

    @model_validator(mode="after")
    def check_tp_ranks(self, info: ValidationInfo) -> "KVCacheQuantSchema":
        context = info.context
        if context:
            tp_size = context["tp_size"]
            num_hidden_layers = context["num_hidden_layers"]
            assert len(self.scaling_factor) == tp_size, (
                f"Loaded dictionary has TP size {len(self.scaling_factor)} "
                f"but LLM engine is currently running with TP size {tp_size}."
            )
            for tp_rank, layer_maps in self.scaling_factor.items():
                assert len(layer_maps) == num_hidden_layers, (
                    f"KV cache scales map for TP rank {tp_rank} is malformed. "
                    f"Expected {num_hidden_layers} layers, got "
                    f"{len(layer_maps)}."
                )
            for i in range(tp_size):
                assert (
                    i in self.scaling_factor
                ), f"KV cache scales map for TP rank {i} not found."
        return self

    @model_validator(mode="after")
    def check_current_rank(self, info: ValidationInfo) -> "KVCacheQuantSchema":
        context = info.context
        if context:
            tp_rank = context["tp_rank"]
            num_hidden_layers = context["num_hidden_layers"]
            layer_scales_map = self.scaling_factor[tp_rank]
            for i in range(num_hidden_layers):
                assert i in layer_scales_map, (
                    f"Could not find KV cache scales for layer {i} in "
                    f"TP rank {tp_rank}."
                )
        return self


class QuantParamSchema(BaseModel):
    # TODO: Generalize and extend with more fields
    # (e.g. weights/activations params) once functionality is enabled
    model_config = ConfigDict(protected_namespaces=())
    model_type: Optional[str]
    kv_cache: KVCacheQuantSchema

    @model_validator(mode="after")
    def check_model_type(self, info: ValidationInfo) -> "QuantParamSchema":
        context = info.context
        if context:
            model_type = context.get("model_type", None)
            if model_type is not None:
                assert model_type == self.model_type, (
                    f"Model type is {model_type} but loaded "
                    f"scaling factors belonging to different "
                    f"model type {self.model_type}!"
                )
        return self


def kv_cache_scales_loader(
    filename: str,
    tp_rank: int,
    tp_size: int,
    num_hidden_layers: int,
    model_type: Optional[str],
) -> Iterable[Tuple[int, float]]:
    """
    A simple utility to read in KV cache scaling factors that have been
    previously serialized to disk. Used by the model to populate the appropriate
    KV cache scaling factors. The serialization should represent a dictionary
    whose keys are the TP ranks and values are another dictionary mapping layers
    to their KV cache scaling factors.
    """
    try:
        with open(filename) as f:
            context = {
                "model_type": model_type,
                "num_hidden_layers": num_hidden_layers,
                "tp_rank": tp_rank,
                "tp_size": tp_size,
            }
            schema_dct = json.load(f)
            schema = QuantParamSchema.model_validate(schema_dct, context=context)
            layer_scales_map = schema.kv_cache.scaling_factor[tp_rank]
            return layer_scales_map.items()
    except FileNotFoundError:
        logger.error("File or directory '%s' not found.", filename)
    except json.JSONDecodeError:
        logger.error("Error decoding JSON in file '%s'.", filename)
    except Exception:
        logger.error("An error occurred while reading '%s'.", filename)
    # This section is reached if and only if any of the excepts are hit
    # Return an empty iterable (list) => no KV cache scales are loaded
    # which ultimately defaults to 1.0 scales
    logger.warning(
        "Defaulting to KV cache scaling factors = 1.0 for all "
        "layers in TP rank %d as an error occurred during loading.",
        tp_rank,
    )
    return []


def get_actual_shard_size(shard_size, weight_start, weight_end):
    if weight_end < weight_start:
        return 0

    return min(shard_size, weight_end - weight_start)


def reset_param_data_if_needed(param_data, dim, start, length):
    if length == 0:
        return

    assert length > 0, f"Length should be positive, but got {length}"

    param_data.narrow(dim, start, length).zero_()
    return


def narrow_padded_param_and_loaded_weight(
    param_data,
    loaded_weight,
    param_data_start,
    weight_start,
    dim,
    shard_size,
    narrow_weight=True,
):
    actual_shard_size = get_actual_shard_size(
        shard_size, weight_start, loaded_weight.size(dim)
    )

    if narrow_weight:
        if actual_shard_size > 0:
            loaded_weight = loaded_weight.narrow(dim, weight_start, actual_shard_size)
        else:
            # No real data to load; create a dummy tensor filled with zeros
            loaded_weight = torch.zeros_like(
                param_data.narrow(dim, param_data_start, actual_shard_size)
            )

    # [Note] Reset padded weights to zero.
    # If the actual shard size is less than the shard size, we need to reset
    # the padded param_data to zero and then copy the loaded_weight into it.
    reset_param_data_if_needed(
        param_data,
        dim,
        param_data_start + actual_shard_size,
        shard_size - actual_shard_size,
    )

    param_data = param_data.narrow(dim, param_data_start, actual_shard_size)

    return param_data, loaded_weight<|MERGE_RESOLUTION|>--- conflicted
+++ resolved
@@ -229,11 +229,7 @@
                     f"Unsupported quantization config"
                     f" found for {model_config.quantization} in {f}."
                 )
-<<<<<<< HEAD
-        elif model_config.quantization == "w8a8_int8" and packed_modules_mapping:
-=======
         elif model_config.quantization == "w8a8_int8":
->>>>>>> aa4c66b5
             config["packed_modules_mapping"] = packed_modules_mapping
 
     return quant_cls.from_config(config)
